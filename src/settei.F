--- conflicted
+++ resolved
@@ -128,8 +128,6 @@
      |  chi_ki,      ! for diagnostic plotting of chi
      |  qteaur_ki,   ! for diagnostic plotting of qteaur
      |  sindipmag_ki ! for diagnostic plotting of sindipmag
-
-      real(rp) :: tlimit = 10000._rp
 !
 #ifdef VT
 !     code = 126 ; state = 'settei' ; activity='ModelCode'
@@ -684,11 +682,7 @@
         do k=lev0,lev1-1
           if (te_out(k,i) < tn(k,i)) te_out(k,i) = tn(k,i)
           ! Apply cap to prevent superstorm from exploding
-<<<<<<< HEAD
-          if (te_out(k,i) > tlimit) te_out(k,i) = tlimit
-=======
           if (te_out(k,i) > te_cap) te_out(k,i) = te_cap
->>>>>>> 71a05584
 !
 ! 2023/02 Dong Lin: N2 cross section becomes negative
 ! when te>2.82e-17/3.41e-21=8269.7K. With ET enabled,
@@ -717,11 +711,7 @@
 ! ti must be at least as large as tn:
           if (ti_out(k,i) < tn(k,i)) ti_out(k,i) = tn(k,i)
           ! Apply cap to prevent superstorm from exploding
-<<<<<<< HEAD
-          if (ti_out(k,i) > tlimit) ti_out(k,i) = tlimit
-=======
           if (ti_out(k,i) > ti_cap) ti_out(k,i) = ti_cap
->>>>>>> 71a05584
         enddo
       enddo
 !
