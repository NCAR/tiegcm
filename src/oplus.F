--- conflicted
+++ resolved
@@ -1112,11 +1112,7 @@
       use params_module,only: zpmid,spval
       use cons_module,only: rmassinv_o2,rmassinv_o1,rmassinv_n2,
      |  rmassinv_he
-<<<<<<< HEAD
-      use input_module,only: colfac,opdiffcap,zpslope,zptrans
-=======
       use input_module,only: colfac,opdiffcap,opdiffrate,opdifflev
->>>>>>> 3bdca410
       use init_module,only: istep
 !
 ! Args:
@@ -1153,9 +1149,6 @@
 ! may succeed with opdiffcap turned off, but the July, 2000 
 ! "Bastille day storm" will succeed only with step=10 and opdiffcap=6.e8.
 !
-<<<<<<< HEAD
-      if (opdiffcap /= 0._rp) then ! default is off
-=======
 ! 2024/08 Haonan Wu:
 !   Change the altitude distribution of maximum O+ diffusion flux
 !   from Gaussian to logistic based on input parameters
@@ -1165,21 +1158,14 @@
 !
       if (opdiffcap /= 0. .and. opdiffrate /= 0 .and.
      |    opdifflev /= spval) then ! default is off
->>>>>>> 3bdca410
         if (istep==1) write(6,"('oplus rrk: opdiffcap = ',es12.4)") 
      |    opdiffcap
 !       where(ans(:,:) > opdiffcap)
 !         ans(:,:) = opdiffcap
 !       endwhere
         do k=lev0,lev1-1
-<<<<<<< HEAD
-! use to be 1+2**(zpint(k)-6)
-          opdiffcap_k = opdiffcap/(1._rp
-     |       +exp(zpslope*(zpint(k)-zptrans)))
-=======
           opdiffmax = opdiffcap/
      |      (1+exp(opdiffrate*(zpmid(k)-opdifflev)))
->>>>>>> 3bdca410
           do i=lon0,lon1
             if (ans(k,i) > opdiffmax) ans(k,i) = opdiffmax
           enddo
