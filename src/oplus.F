!
      module oplus_module
!
! This software is part of the NCAR TIE-GCM.  Use is governed by the
! Open Source Academic Research License Agreement contained in the file
! tiegcmlicense.txt.
!
<<<<<<< HEAD
=======
      use params_module,only: nlat,nlonp4,dz,nlon,dlev,nlevp1,rp
      use magfield_module,only: bx,by,bz,bmod2 ! (nlonp4,-1:nlat+2)
      use addfld_module,only: addfld
      use diags_module,only: mkdiag_BXYZ,mkdiag_BMAG
!
>>>>>>> 3426e9ce
! VT vampir tracing:
!
#ifdef VT
#include <VT.inc>
#endif
!
      implicit none
!
! 2024/09 Haonan Wu: rewrite the whole oplus module
! to split calculations independent of O+ sub-cycling
! this will speed up the model a little
! when the number of O+ sub-cycling is large
!
      contains
!-----------------------------------------------------------------------
      subroutine oplus(tn,te,ti,o2,o1,he,n2,n2d,ne,un,vn,w,ui,vi,wi,
     |  xnmbar,scht,op,optm1,opout,optm1out,xiop2p,xiop2d,Fe,Fn,
     |  lev0,lev1,lon0,lon1,lat0,lat1)
!
! Update O+ ion at 3d task subdomain.
! Outputs are opout, optm1out, xiop2p, xiop2d, Fe, and Fn,
! all other args are input.
!
      use input_module,only: nstep_sub
      use mpi_module,only: mp_polelats_f3d,mp_bndlats_f3d,mp_bndlons_f3d
      use addfld_module,only: addfld
!
! Args:
      integer,intent(in) ::
     |  lev0,lev1, ! first,last pressure  indices for current task (bot->top)
     |  lon0,lon1, ! first,last longitude indices for current task (W->E)
     |  lat0,lat1  ! first,last latitude  indices for current task (S->N)
!
! Input fields (full 3d task subdomain):
      real,dimension(lev0:lev1,lon0-2:lon1+2,lat0-2:lat1+2),
     |  intent(in) ::
     |  tn, te, ti, ! neutral, electron, and ion temperatures (deg K)
     |  o2, o1, he, ! O2, O, He mass mixing ratios
     |  n2,         ! N2 mass mixing ratio
     |  n2d,        ! N(2D) mass mixing ratio
     |  ne,         ! electron density
     |  un,vn,w,    ! neutral wind velocities (zonal, meridional, omega)
     |  ui,vi,wi,   ! zonal, meridional, and vertical ion velocities
     |  xnmbar,     ! p0*e(-z)*mbar/kT
     |  scht,       ! scale height
     |  op,         ! O+ ion
     |  optm1       ! O+ at time n-1
!
! Output fields (full 3d task subdomain):
      real,dimension(lev0:lev1,lon0-2:lon1+2,lat0-2:lat1+2),
     |  intent(out) ::
     |  opout,    ! O+ output for next timestep
     |  optm1out, ! O+ output for time n-1
     |  xiop2p,xiop2d,Fe,Fn
!
! Local:
      integer :: k,i,lat,nlevs,istep
      real,dimension(lon0-2:lon1+2,lat0-2:lat1+2) :: dvb,ubcrhs,lbcrhs
      real,dimension(lev0:lev1,lon0-2:lon1+2,lat0-2:lat1+2) ::
     |  dj,tp,bdotu,op_prod,op_loss,diffp,diffq,diffr,
     |  driftp,driftq,driftr,windp,windq,windr,
     |  p_coeff,q_coeff,r_coeff,optm1_smooth,
     |  op_sub,optm1_sub,opout_sub,optm1out_sub,
     |  diffj,diffexp,vdotn_h,bdotdh_bvel
      real,dimension(lev0:lev1,lon0-2:lon1+2,lat0-2:lat1+2,2) :: tmpf3d
!
! Number of pressure levels (this will equal nlevp1):
      nlevs = lev1-lev0+1 ! for bndlons calls
!
      call prep_oplus(tn,te,ti,
     |  o2,o1,he,n2,n2d,ne,un,vn,w,wi,xnmbar,scht,
     |  dvb,ubcrhs,lbcrhs,dj,tp,bdotu,xiop2p,xiop2d,
     |  op_prod,op_loss,diffp,diffq,diffr,
     |  driftp,driftq,driftr,windp,windq,windr,
     |  p_coeff,q_coeff,r_coeff,
     |  lev0,lev1,lon0,lon1,lat0,lat1)
!
      do lat=lat0-2,lat1+2
        do i=lon0-2,lon1+2
          do k=lev0,lev1
            op_sub(k,i,lat) = op(k,i,lat)
            optm1_sub(k,i,lat) = optm1(k,i,lat)
          enddo ! k=lev0,lev1
        enddo ! i=lon0-2,lon1+2
      enddo ! lat=lat0-2,lat1+2
!
      do istep=1,nstep_sub
        call smooth_oplus(optm1_sub,optm1_smooth,
     |    lev0,lev1,lon0,lon1,lat0,lat1)
!
        call iterate_oplus(dvb,ubcrhs,lbcrhs,dj,tp,bdotu,
     |    optm1_smooth,op_prod,ui,vi,scht,p_coeff,q_coeff,r_coeff,
     |    op_sub,opout_sub,diffj,diffexp,vdotn_h,bdotdh_bvel,
     |    lev0,lev1,lon0,lon1,lat0,lat1)
!
        if (istep == nstep_sub)
     |    call calc_terms(xnmbar,diffj,Fe,Fn,
     |    opout_sub,optm1_smooth,op_prod,op_loss,
     |    diffexp,diffp,diffq,diffr,
     |    vdotn_h,driftp,driftq,driftr,
     |    bdotdh_bvel,windp,windq,windr,
     |    lev0,lev1,lon0,lon1,lat0,lat1)
!
! Filter updated O+:
        call filter_op(opout_sub(:,lon0:lon1,lat0:lat1),
     |    lev0,lev1,lon0,lon1,lat0,lat1,'OPLUS')
!
!       do lat=lat0,lat1
!         call addfld('OP_FILT',' ',' ',
!    |      opout_sub(lev0:lev1-1,lon0:lon1,lat),
!    |      'lev',lev0,lev1-1,'lon',lon0,lon1,lat)
!       enddo ! lat=lat0,lat1
!
        call post_oplus(op_sub,optm1_sub,opout_sub,optm1out_sub,
     |    lev0,lev1,lon0,lon1,lat0,lat1)
!
        do lat=lat0,lat1
          do i=lon0,lon1
            do k=lev0,lev1
              tmpf3d(k,i,lat,1) = opout_sub(k,i,lat)
              tmpf3d(k,i,lat,2) = optm1out_sub(k,i,lat)
            enddo ! k=lev0,lev1
          enddo ! i=lon0,lon1
        enddo ! lat=lat0,lat1
        call mp_polelats_f3d(tmpf3d(:,lon0:lon1,:,:),
     |    lev0,lev1,lon0,lon1,lat0,lat1,2,(/1.,1./))
        call mp_bndlats_f3d(tmpf3d,nlevs,lon0,lon1,lat0,lat1,2)
        call mp_bndlons_f3d(tmpf3d,nlevs,lon0,lon1,lat0,lat1,2,0)
        do lat=lat0-2,lat1+2
          do i=lon0-2,lon1+2
            do k=lev0,lev1
              opout_sub(k,i,lat) = tmpf3d(k,i,lat,1)
              optm1out_sub(k,i,lat) = tmpf3d(k,i,lat,2)
            enddo ! k=lev0,lev1
          enddo ! i=lon0-2,lon1+2
        enddo ! lat=lat0-2,lat1+2
!
        do lat=lat0-2,lat1+2
          do i=lon0-2,lon1+2
            do k=lev0,lev1
              op_sub(k,i,lat) = opout_sub(k,i,lat)
              optm1_sub(k,i,lat) = optm1out_sub(k,i,lat)
            enddo ! k=lev0,lev1
          enddo ! i=lon0-2,lon1+2
        enddo ! lat=lat0-2,lat1+2
      enddo ! istep=1,nstep_sub
!
      do lat=lat0-2,lat1+2
        do i=lon0-2,lon1+2
          do k=lev0,lev1
            opout(k,i,lat) = opout_sub(k,i,lat)
            optm1out(k,i,lat) = optm1out_sub(k,i,lat)
          enddo ! k=lev0,lev1
        enddo ! i=lon0-2,lon1+2
      enddo ! lat=lat0-2,lat1+2
!
      end subroutine oplus
!-----------------------------------------------------------------------
      subroutine prep_oplus(tn,te,ti,
     |  o2,o1,he,n2,n2d,ne,un,vn,w,wi,xnmbar,scht,
     |  dvb,ubcrhs,lbcrhs,dj,tp,bdotu,xiop2p,xiop2d,
     |  op_prod,op_loss,diffp,diffq,diffr,
     |  driftp,driftq,driftr,windp,windq,windr,
     |  p_coeff,q_coeff,r_coeff,
     |  lev0,lev1,lon0,lon1,lat0,lat1)
!
! Calculate terms that are not changing across O+ sub-cycling
!
      use params_module,only: nlonp4,dz,zpmid,spval
      use cons_module,only: rmass_op,gask,grav,re,cs,dphi,dlamda,
     |  dtx2inv,pi,dtr,rmassinv_o2,rmassinv_o1,
     |  rmassinv_he,rmassinv_n2,rmassinv_n2d
      use input_module,only: nstep_sub,colfac,
     |  opdiffcap,opdiffrate,opdifflev
      use chapman_module,only: chi     ! was t2 in old sub opflux
      use qrj_module,only:
     |  qop2p, ! O+(2p) ionization from qrj, used in xiop2p
     |  qop2d, ! O+(2d) ionization from qrj, used in xiop2d
     |  qop    ! O+ ionization from qrj
      use chemrates_module,only: ! needed chemical reaction rates
     |  rk1 ,rk2 ,rk10,rk16,rk17,rk18,rk19,rk20,
     |  rk21,rk22,rk23,rk24,rk25,rk26,rk27
      use magfield_module,only: bx,by,bz,bmod2, ! (nlonp4,-1:nlat+2)
     |  rlatm
      use mpi_module,only: mp_periodic_f2d,
     |  mp_polelats_f3d,mp_bndlats_f3d,mp_bndlons_f3d
      use addfld_module,only: addfld
      use diags_module,only: mkdiag_BXYZ,mkdiag_BMAG
!
! Args:
      integer,intent(in) ::
     |  lev0,lev1, ! first,last pressure  indices for current task (bot->top)
     |  lon0,lon1, ! first,last longitude indices for current task (W->E)
     |  lat0,lat1  ! first,last latitude  indices for current task (S->N)
!
! Input fields (full 3d task subdomain):
      real(rp),dimension(lev0:lev1,lon0-2:lon1+2,lat0-2:lat1+2),
     |  intent(in) ::
     |  tn, te, ti, ! neutral, electron, and ion temperatures (deg K)
     |  o2, o1, he, ! O2, O, He mass mixing ratios
     |  n2,         ! N2 mass mixing ratio
     |  n2d,        ! N(2D) mass mixing ratio
     |  ne,         ! electron density
     |  un,vn,w,    ! neutral wind velocities (zonal, meridional, omega)
     |  wi,         ! vertical ion velocities
     |  xnmbar,     ! p0*e(-z)*mbar/kT
     |  scht        ! scale height
!
<<<<<<< HEAD
! Output fields (full 2d task subdomain):
      real,dimension(lon0-2:lon1+2,lat0-2:lat1+2),intent(out) ::
     |  dvb,        ! output of sub divb
     |  ubcrhs,lbcrhs
=======
! N2 is intent(inout) for setting halo points (mp_geo_halos_f3d call below)
      real(rp),dimension(lev0:lev1,lon0-2:lon1+2,lat0-2:lat1+2),
     |  intent(inout) :: n2
>>>>>>> 3426e9ce
!
! Output fields (full 3d task subdomain):
      real(rp),dimension(lev0:lev1,lon0-2:lon1+2,lat0-2:lat1+2),
     |  intent(out) ::
     |  dj,          ! diffusion coefficients (s13,s14,s15)
     |  tp,          ! Plasma temperature 0.5*(te+ti)
     |  bdotu,       ! was s7 (B.U)
     |  xiop2p,xiop2d,
     |  op_prod,op_loss,diffp,diffq,diffr,
     |  driftp,driftq,driftr,windp,windq,windr,
     |  p_coeff,q_coeff,r_coeff ! coefficients for tridiagonal solver (s1,s2,s3)
!
! Local:
<<<<<<< HEAD
      real,parameter ::
     |  phid =  2.0e8,
     |  phin = -2.0e8,
     |  ppolar = 0.
      integer :: k,i,lat,lonbeg,lonend,nlevs
      real :: gmr,a,fed,fen,dbxdx,dbydy,tr,djmin,bdotdh_djbz2,
     |  ubca, ubcb ! O+ upper boundary condition (were t2,t3)
      real,dimension(lev0:lev1) :: bdotu1
      real,dimension(lon0:lon1,lat0:lat1) ::
     |  opflux     ! upward number flux of O+ (returned by sub oplus_flux) (t7)
      real,dimension(lev0:lev1,lon0:lon1,lat0:lat1) ::
=======
      integer :: k,i,lonbeg,lonend,lat,ier,nlevs
      integer :: jm2,jm1,jp1,jp2 ! lat-2, lat-1, lat+1, lat+2 
      real(rp),dimension(lon0:lon1,lat0:lat1) ::
     |  opflux,    ! upward number flux of O+ (returned by sub oplus_flux) (t7)
     |  dvb        ! output of sub divb
      real(rp),dimension(lon0:lon1) ::
     |  ubca, ubcb ! O+ upper boundary condition (were t2,t3)
      real(rp) :: explic = 1._rp, gmr
      real(rp),dimension(lev0:lev1,lon0:lon1) ::
     |  bdzdvb_op,        ! was s7
     |  explicit,         ! was s4
>>>>>>> 3426e9ce
     |  hdz,              ! was s15
     |  tphdz1,tphdz0,    ! were s13,s12 (using gmr)
     |  djint,            ! was s11
     |  divbz,            ! was s7 (DIV(B)+(DH*D*BZ)/(D*BZ)
     |  hdzmbz,hdzpbz,    ! were s10,s9
     |  tp1,              ! 0.5*(te+ti)
<<<<<<< HEAD
     |  hdzi,bdotdh_djbz,
     |  djint_tphdz0,djint_tphdz1,
     |  djint_tphdz0_1,djint_tphdz1_1
      real,dimension(lev0:lev1,lon0-2:lon1+2,lat0-2:lat1+2) ::
     |  o2_cm3,o1_cm3,he_cm3,n2_cm3,n2d_cm3,djbz
      real,dimension(lev0:lev1,lon0-2:lon1+2,lat0-2:lat1+2,2) :: tmpf3d
=======
     |  wd,bdotdh_djbz,op_loss_out,dopdt,
     |  diffsum,driftsum,windsum
      real(rp),dimension(lev0:lev1,lon0:lon1,lat0-1:lat1+1) :: hj ! (s10-s12)
!
! For O+ "smooth floor". The floor is a
! spatial gaussian based on the O+ minimum (opmin below).
!
! 1/21/16 btf: O+ minimum increased from 1000 to 3000.
! (This alleviates numerical instability that can develop
!  near the equator at the top of the model in some cases,
!  e.g., it allows the 2.5-deg June solstice solar max 
!  benchmark to run with step=30 rather than step=20, and
!  may improve stability in other cases as well.)
!
      real :: opmin
!
! Local fields at 3d subdomain (must be 3d to bridge latitude scans):
      real(rp),dimension(lev0:lev1,lon0-2:lon1+2,lat0-2:lat1+2) ::
     |  bdotu,       ! was s7 (B.U)
     |  bvel,
     |  diffj,       ! (D/(H*DZ)*2.*TP+M*G/R)*N(O+) (s7,s8,s9)
     |  tp,          ! Plasma temperature (te+ti)
     |  tr,          ! Reduced temperature 0.5*(tn+ti)
     |  bdotdh_op,   ! (b(h)*del(h))*phi
     |  bdotdh_opj,  ! (b(h)*del(h))*phi
     |  bdotdh_diff, ! (b(h)*del(h))*phi
     |  dj,          ! diffusion coefficients (s13,s14,s15)
     |  optm1_smooth,! op at time n-1, with shapiro smoother (was s1)
     |  optm1_smooth2,
     |  op_prod,
     |  op_loss,     ! was s13
     |  vni,djbz,vdotn_h,bdotdh_bvel,diffexp,
     |  diffp,diffq,diffr,driftp,driftq,driftr,windp,windq,windr
      real(rp),dimension(lev0:lev1,lon0-2:lon1+2,lat0-2:lat1+2,5) :: f5
      logical,parameter :: debug=.false. ! if set write print statements to stdout
!
! External:
      real,external :: fslt
!
      if (debug) write(6,"('Enter oplus.')")
#ifdef VT
!     code = 113 ; state = 'oplus' ; activity='ModelCode'
      call vtbegin(113,ier)
#endif
>>>>>>> 3426e9ce
!
! Number of pressure levels (this will equal nlevp1):
      nlevs = lev1-lev0+1 ! for bndlons calls
!
<<<<<<< HEAD
! Calculate O+ number flux in opflux for sub oplus (was sub opflux).
=======
      call mp_polelats_f3d(n2(:,lon0:lon1,:),   ! 3rd dim is lat0-2:lat1+2
     |  lev0,lev1,lon0,lon1,lat0,lat1,1,(/1._rp/)) ! last arg means no change in polesign
      call mp_geo_halos_f3d(n2,lev0,lev1,lon0,lon1,lat0,lat1,1)      
>>>>>>> 3426e9ce
!
! Change upper boundary flux as electron heat flux in settei
      do lat=lat0,lat1
        do i=lon0,lon1
          if (abs(rlatm(i,lat)) >= pi/4.5) then
            a = 1.
          elseif (abs(rlatm(i,lat)) <= pi/18.) then
            a = 0.
          else
            a = .5*(1.-cos(abs(rlatm(i,lat))*6.-pi/3.))
          endif
          fed = phid*a
          fen = phin*a
          if (chi(i,lat) >= 100.*dtr) then
            opflux(i,lat) = fen
          elseif (chi(i,lat) <= 80.*dtr) then
            opflux(i,lat) = fed
          else
            opflux(i,lat) = .5*(fed+fen+(fed-fen)*cos(chi(i,lat)*9.))
          endif
!
! Add ppolar if magnetic latitude >= 60 degrees:
          if (abs(rlatm(i,lat)) >= pi/3.)
     |      opflux(i,lat) = opflux(i,lat)+ppolar
        enddo ! i=lon0,lon1
      enddo ! lat=lat0,lat1
!
!     call addfld('OPFLUX',' ',' ',opflux,
!    |  'lon',lon0,lon1,'lat',lat0,lat1,0)
!
! Evaluate divergence of B, the unit magnetic field vector.
      lonbeg = lon0
      if (lon0==1) lonbeg = 3
      lonend = lon1
      if (lon1==nlonp4) lonend = nlonp4-2
!
      dvb = 0.
      do lat=lat0,lat1
        do i=lonbeg,lonend
          dbxdx = (bx(i+1,lat)-bx(i-1,lat))/(2.*dlamda)
          dbydy =
     |      (cs(lat+1)*by(i,lat+1)-cs(lat-1)*by(i,lat-1))/(2.*dphi)
          dvb(i,lat) = ((dbxdx+dbydy)/cs(lat)+2.*bz(i,lat))/re
        enddo ! i=lonbeg,lonend
      enddo ! lat=lat0,lat1
!
      call mp_periodic_f2d(dvb(lon0:lon1,lat0:lat1),
     |  lon0,lon1,lat0,lat1,1)
!
!     call addfld('OP_DIVB',' ',' ',dvb(lon0:lon1,lat0:lat1),
!    |  'lon',lon0,lon1,'lat',lat0,lat1,0)
!
      call mkdiag_BXYZ('BX',bx(lon0:lon1,lat0:lat1),lon0,lon1,lat0,lat1)
      call mkdiag_BXYZ('BY',by(lon0:lon1,lat0:lat1),lon0,lon1,lat0,lat1)
      call mkdiag_BXYZ('BZ',bz(lon0:lon1,lat0:lat1),lon0,lon1,lat0,lat1)
      call mkdiag_BMAG('BMAG',bmod2(lon0:lon1,lat0:lat1),
     |  lon0,lon1,lat0,lat1)
!
      do lat=lat0-2,lat1+2
        do i=lon0-2,lon1+2
          do k=lev0,lev1
            o2_cm3(k,i,lat) = xnmbar(k,i,lat)*o2(k,i,lat)*rmassinv_o2
            o1_cm3(k,i,lat) = xnmbar(k,i,lat)*o1(k,i,lat)*rmassinv_o1
            he_cm3(k,i,lat) = xnmbar(k,i,lat)*he(k,i,lat)*rmassinv_he
            n2_cm3(k,i,lat) = xnmbar(k,i,lat)*n2(k,i,lat)*rmassinv_n2
            n2d_cm3(k,i,lat) = xnmbar(k,i,lat)*n2d(k,i,lat)*rmassinv_n2d
          enddo ! k=lev0,lev1
        enddo ! i=lon0-2,lon1+2
      enddo ! lat=lat0-2,lat1+2
!
      do lat=lat0-2,lat1+2
        do i=lon0-2,lon1+2
          do k=lev0,lev1-1
!
! Set reduced temperature (average of tn and ti)
!
! 1/2/16 btf:
!   This was previously set incorrectly as tp = 0.5*(te+ti))
!   (see also plasma temp tp). Correcting this resulted in a
!   40% change in ambipolar diffusion DJ, but only 10% or so
!   change in O+ and Ne, and very small differences in NMF2,HMF2,TEC.
!   Wenbin feels there should be larger changes in these fields
<<<<<<< HEAD
!   as a consequence of fixing this bug.
            tr = 0.5*(tn(k,i,lat)+ti(k,i,lat))
!
! 8/28/13 btf: Use n2=1-o2-o-he, and include O+/He collision rate from Wenbin:
            dj(k,i,lat) = 1.42E17/(18.1*o2_cm3(k,i,lat)+
     |        3.6*he_cm3(k,i,lat)+18.6*n2_cm3(k,i,lat)+
     |        o1_cm3(k,i,lat)*sqrt(tr)*(1.-0.064*log10(tr))**2*colfac)
          enddo ! k=lev0,lev1-1
        enddo ! i=lon0-2,lon1+2
      enddo ! lat=lat0-2,lat1+2
!
! 1/30/16 btf:
! Cap ambipolar diffusion coefficient. Namelist parameter OPDIFFCAP.
! This was tested with various values (1.5e8, 3e8, 6e8, 8e8),
! and was found to improve numerical stability in some storm cases,
! for example the November, 2003 and July, 2000 storms, with Weimer
! potential model and IMF/OMNI data. Both of these cases generally
! will not complete if timestep is longer than 10 sec. The Nov, 2003
! may succeed with opdiffcap turned off, but the July, 2000
! "Bastille day storm" will succeed only with step=10 and opdiffcap=6.e8.
!
! 2024/08 Haonan Wu: Change the original constant O+ diffusion cap
!   to an altitude-dependent cap (use logistic function for now)
      if (opdiffcap/=0. .and. opdiffrate/=0. .and.
     |    opdifflev/=spval) then
        do lat=lat0-2,lat1+2
          do i=lon0-2,lon1+2
            do k=lev0,lev1-1
              djmin = opdiffcap/(1+exp(opdiffrate*(zpmid(k)-opdifflev)))
              if (dj(k,i,lat) > djmin) dj(k,i,lat) = djmin
            enddo ! k=lev0,lev1-1
          enddo ! i=lon0-2,lon1+2
        enddo ! lat=lat0-2,lat1+2
      endif
!
!     do lat=lat0,lat1
!       call addfld('DJ','DJ: Ambipolar Diffusion of O+',' ',
=======
!   as a consequence of fixing this bug. 
!
      do i=lon0,lon1
        do k=lev0,lev1-1
          tr(k,i,jm1) = 0.5_rp*(tn(k,i,jm1)+ti(k,i,jm1))
          tr(k,i,lat) = 0.5_rp*(tn(k,i,lat)+ti(k,i,lat))
          tr(k,i,jp1) = 0.5_rp*(tn(k,i,jp1)+ti(k,i,jp1))
        enddo
      enddo
      tr(lev1,:,:) = 0._rp
!     call addfld('TR','TR: reduced temperature (0.5*(tn+ti))',' ',
!    |  tr(lev0:lev1-1,lon0:lon1,lat),
!    |  'lev',lev0,lev1-1,'lon',lon0,lon1,lat)
!
! rrk returns djm1,dj,djp1:
!
      call rrk(xnmbar(:,lon0:lon1,jm1),
     |  o2(:,lon0:lon1,jm1),o1(:,lon0:lon1,jm1),
     |  he(:,lon0:lon1,jm1),n2(:,lon0:lon1,jm1),
     |  tr(:,lon0:lon1,jm1),dj(:,lon0:lon1,jm1),
     |  vni(:,lon0:lon1,jm1),lon0,lon1,lev0,lev1)

      call rrk(xnmbar(:,lon0:lon1,lat),
     |  o2(:,lon0:lon1,lat),o1(:,lon0:lon1,lat),
     |  he(:,lon0:lon1,lat),n2(:,lon0:lon1,lat),
     |  tr(:,lon0:lon1,lat),dj(:,lon0:lon1,lat),
     |  vni(:,lon0:lon1,lat),lon0,lon1,lev0,lev1)

      call rrk(xnmbar(:,lon0:lon1,jp1),
     |  o2(:,lon0:lon1,jp1),o1(:,lon0:lon1,jp1),
     |  he(:,lon0:lon1,jp1),n2(:,lon0:lon1,jp1),
     |  tr(:,lon0:lon1,jp1),dj(:,lon0:lon1,jp1),
     |  vni(:,lon0:lon1,jp1),lon0,lon1,lev0,lev1)

      if (debug) write(6,"('oplus after rrk: lat=',i3)") lat
!     call addfld('DJ','DJ: Ambipolar Diffusion of O+',' ',
>>>>>>> 3426e9ce
!    |    dj(lev0:lev1-1,lon0:lon1,lat),
!    |    'lev',lev0,lev1-1,'lon',lon0,lon1,lat)
!     enddo ! lat=lat0,lat1
!
! djint = dj at interfaces:
      do lat=lat0,lat1
        do i=lon0,lon1
          do k=lev0,lev1-2
            djint(k+1,i,lat) = 0.5*(dj(k,i,lat)+dj(k+1,i,lat))
          enddo ! k=lev0,lev1-2
          djint(lev0,i,lat) = 1.5*dj(lev0  ,i,lat)-0.5*dj(lev0+1,i,lat)
          djint(lev1,i,lat) = 1.5*dj(lev1-1,i,lat)-0.5*dj(lev1-2,i,lat)
        enddo ! i=lon0,lon1
!       call addfld('DJINT',' ',' ',djint(:,:,lat),
!    |    'lev',lev0,lev1,'lon',lon0,lon1,lat)
      enddo ! lat=lat0,lat1
!
! Plasma temperature:
      do lat=lat0-2,lat1+2
        do i=lon0-2,lon1+2
          do k=lev0,lev1-1
            tp(k,i,lat) = 0.5*(te(k,i,lat)+ti(k,i,lat))
          enddo ! k=lev0,lev1-1
          tp(lev1,i,lat) = 2.*tp(lev1-1,i,lat)-tp(lev1-2,i,lat)
        enddo ! i=lon0-2,lon1+2
      enddo ! lat=lat0-2,lat1+2
!
      do lat=lat0,lat1
        do i=lon0,lon1
          do k=lev0,lev1-1
            tp1(k+1,i,lat) = tp(k,i,lat)
          enddo ! k=lev0,lev1-1
          tp1(lev0,i,lat) = 2.*tp(lev0,i,lat)-tp(lev0+1,i,lat)
        enddo ! i=lon0,lon1
!       call addfld('TP1',' ',' ',tp1(:,:,lat),
!    |    'lev',lev0,lev1,'lon',lon0,lon1,lat)
      enddo ! lat=lat0,lat1
!
! bdotu = B.U (s7)
      do lat=lat0,lat1
        do i=lon0,lon1
          do k=lev0,lev1-1
            bdotu(k,i,lat) =
     |        bx(i,lat)*un(k,i,lat)+by(i,lat)*vn(k,i,lat)+
     |        scht(k,i,lat)*bz(i,lat)*0.5*(w(k,i,lat)+w(k+1,i,lat))
          enddo ! k=lev0,lev1-1
        enddo ! i=lon0,lon1
!       call addfld('BDOTU',' ',' ',bdotu(lev0:lev1-1,lon0:lon1,lat),
!    |    'lev',lev0,lev1-1,'lon',lon0,lon1,lat)
      enddo ! lat=lat0,lat1
!
      do lat=lat0,lat1
        do i=lon0,lon1
          do k=lev0,lev1-1
            djbz(k,i,lat) = dj(k,i,lat)*bz(i,lat)
          enddo ! k=lev0,lev1-1
        enddo ! i=lon0,lon1
      enddo ! lat=lat0,lat1
!
<<<<<<< HEAD
! Fill up halo points of bdotu, djbz (used in bdotdh calls)
      do lat=lat0,lat1
        do i=lon0,lon1
          do k=lev0,lev1-1
            tmpf3d(k,i,lat,1) = bdotu(k,i,lat)
            tmpf3d(k,i,lat,2) = djbz(k,i,lat)
          enddo ! k=lev0,lev1-1
        enddo ! i=lon0,lon1
      enddo ! lat=lat0,lat1
      call mp_polelats_f3d(tmpf3d(:,lon0:lon1,:,:),
     |  lev0,lev1,lon0,lon1,lat0,lat1,2,(/1.,1./))
      call mp_bndlats_f3d(tmpf3d,nlevs,lon0,lon1,lat0,lat1,2)
      call mp_bndlons_f3d(tmpf3d,nlevs,lon0,lon1,lat0,lat1,2,0)
      do lat=lat0-2,lat1+2
        do i=lon0-2,lon1+2
          do k=lev0,lev1-1
            bdotu(k,i,lat) = tmpf3d(k,i,lat,1)
            djbz(k,i,lat) = tmpf3d(k,i,lat,2)
          enddo ! k=lev0,lev1-1
        enddo ! i=lon0-2,lon1+2
      enddo ! lat=lat0-2,lat1+2
=======
      tp(lev1,:,jm1:jp1) = 0._rp
      call diffus(
     |  tp(:,lon0:lon1,jm1),op(:,lon0:lon1,jm1),hj(:,:,jm1),
     |  diffj(:,lon0:lon1,jm1),lon0,lon1,lev0,lev1)
      call diffus(
     |  tp(:,lon0:lon1,lat),op(:,lon0:lon1,lat),hj(:,:,lat),
     |  diffj(:,lon0:lon1,lat),lon0,lon1,lev0,lev1)
      call diffus(
     |  tp(:,lon0:lon1,jp1),op(:,lon0:lon1,jp1),hj(:,:,jp1),
     |  diffj(:,lon0:lon1,jp1),lon0,lon1,lev0,lev1)

      if (debug) write(6,"('oplus after diffus: lat=',i3)") lat
!     call addfld('DIFFJ','DIFFJ after diffus',' ',
!    |  diffj(lev0:lev1-1,lon0:lon1,lat),
!    |  'lev',lev0,lev1-1,'lon',lon0,lon1,lat)
>>>>>>> 3426e9ce
!
      do lat=lat0,lat1
        do i=lon0,lon1
          do k=lev0,lev1
            hdz(k,i,lat) = 1./(scht(k,i,lat)*dz)
          enddo ! k=lev0,lev1
        enddo ! i=lon0,lon1
!       call addfld('HDZ',' ',' ',hdz(:,:,lat),
!    |    'lev',lev0,lev1,'lon',lon0,lon1,lat)
      enddo ! lat=lat0,lat1
!
<<<<<<< HEAD
      do lat=lat0,lat1
        do i=lon0,lon1
          do k=lev0,lev1-2
            hdzi(k+1,i,lat) = 0.5*(hdz(k,i,lat)+hdz(k+1,i,lat))
          enddo ! k=lev0,lev1-2
!
! Upper and lower boundaries:
          hdzi(lev0,i,lat) = 1.5*hdz(lev0  ,i,lat)-0.5*hdz(lev0+1,i,lat)
          hdzi(lev1,i,lat) = 1.5*hdz(lev1-1,i,lat)-0.5*hdz(lev1-2,i,lat)
        enddo ! i=lon0,lon1
      enddo ! lat=lat0,lat1
!
! gmr = G*M(O+)/(2.*R)
      gmr = grav*rmass_op/(2.*gask)
      do lat=lat0,lat1
        do i=lon0,lon1
          do k=lev0,lev1
            tphdz1(k,i,lat) = 2.*tp (k,i,lat)*hdzi(k,i,lat)+gmr ! s13
            tphdz0(k,i,lat) = 2.*tp1(k,i,lat)*hdzi(k,i,lat)-gmr ! s12
          enddo ! k=lev0,lev1
        enddo ! i=lon0,lon1
!       call addfld('TPHDZ1',' ',' ',tphdz1(:,:,lat),
!    |    'lev',lev0,lev1,'lon',lon0,lon1,lat)
!       call addfld('TPHDZ0',' ',' ',tphdz0(:,:,lat),
!    |    'lev',lev0,lev1,'lon',lon0,lon1,lat)
=======
! Shapiro smoother: optm1 is O+ at time n-1 (optm1_smooth was s1)
! optm1_smooth will be used in explicit terms below.
      do i=lon0,lon1
        do k=lev0,lev1-1
          optm1_smooth(k,i,lat) = optm1(k,i,lat)-shapiro/nstep_sub*
     |      (optm1(k,i,jp2)+optm1(k,i,jm2)-4._rp*
     |      (optm1(k,i,jp1)+optm1(k,i,jm1))+6._rp*
     |       optm1(k,i,lat))
        enddo ! k=lev0,lev1-1
      enddo ! i=lon0,lon1
!     call addfld('OPTM1_SM0' ,' ',' ',
!    |  optm1_smooth(lev0:lev1-1,lon0:lon1,lat),
!    |  'lev',lev0,lev1-1,'lon',lon0,lon1,lat)
!
        if (debug) write(6,"('oplus end first lat scan: lat=',i3)") lat
>>>>>>> 3426e9ce
      enddo ! lat=lat0,lat1
!
      call bdotdh(djbz,bdotdh_djbz,lev0,lev1,lon0,lon1,lat0,lat1)
!
! divbz = (DIV(B)+(DH*D*BZ)/(D*BZ) (was s7)
      do lat=lat0,lat1
        do i=lon0,lon1
          do k=lev0,lev1-1
            bdotdh_djbz2 = bdotdh_djbz(k,i,lat)/djbz(k,i,lat)
            divbz(k,i,lat) = (dvb(i,lat)+bdotdh_djbz2)/bz(i,lat)
          enddo ! k=lev0,lev1-1
        enddo ! i=lon0,lon1
!       call addfld('DIVBZ',' ',' ',divbz(lev0:lev1-1,:,lat),
!    |    'lev',lev0,lev1-1,'lon',lon0,lon1,lat)
      enddo ! lat=lat0,lat1
!
! hdzmbz = (1./(H*DZ)-(DIV(B)+DH*D*BZ/(D*BZ))/(2*BZ))*BZ**2 (was s10)
! hdzpbz = (1./(H*DZ)+(DIV(B)+DH*D*BZ/(D*BZ))/(2*BZ))*BZ**2 (was s9 )
      do lat=lat0,lat1
        do i=lon0,lon1
          do k=lev0,lev1-1
            hdzmbz(k,i,lat) =
     |        (hdz(k,i,lat)-0.5*divbz(k,i,lat))*bz(i,lat)**2
            hdzpbz(k,i,lat) =
     |        (hdz(k,i,lat)+0.5*divbz(k,i,lat))*bz(i,lat)**2
          enddo ! k=lev0,lev1-1
        enddo ! i=lon0,lon1
!       call addfld('HDZMBZ' ,' ',' ',hdzmbz(lev0:lev1-1,:,lat),
!    |    'lev',lev0,lev1-1,'lon',lon0,lon1,lat)
!       call addfld('HDZPBZ' ,' ',' ',hdzpbz(lev0:lev1-1,:,lat),
!    |    'lev',lev0,lev1-1,'lon',lon0,lon1,lat)
      enddo ! lat=lat0,lat1
!
      do lat=lat0,lat1
        do i=lon0,lon1
          do k=lev0,lev1
            djint_tphdz0(k,i,lat) = djint(k,i,lat)*tphdz0(k,i,lat)
            djint_tphdz1(k,i,lat) = djint(k,i,lat)*tphdz1(k,i,lat)
          enddo ! k=lev0,lev1
          do k=lev0,lev1-1
            djint_tphdz0_1(k,i,lat) = djint_tphdz0(k+1,i,lat)
            djint_tphdz1_1(k,i,lat) = djint_tphdz1(k+1,i,lat)
          enddo ! k=lev0,lev1-1
        enddo ! i=lon0,lon1
      enddo ! lat=lat0,lat1
!
! Begin coefficients p_coeff, q_coeff, r_coeff  (s1,s2,s3)
      do lat=lat0,lat1
        do i=lon0,lon1
          do k=lev0,lev1-1
            diffp(k,i,lat) =   hdzmbz(k,i,lat)*djint_tphdz0  (k,i,lat)
            diffq(k,i,lat) = -(hdzpbz(k,i,lat)*djint_tphdz0_1(k,i,lat)+
     |                         hdzmbz(k,i,lat)*djint_tphdz1  (k,i,lat))
            diffr(k,i,lat) =   hdzpbz(k,i,lat)*djint_tphdz1_1(k,i,lat)
          enddo ! k=lev0,lev1-1
        enddo ! i=lon0,lon1
!       call addfld('P_COEFF0',' ',' ',
!    |    diffp(lev0:lev1-1,lon0:lon1,lat),
!    |    'lev',lev0,lev1-1,'lon',lon0,lon1,lat)
!       call addfld('Q_COEFF0',' ',' ',
!    |    diffq(lev0:lev1-1,lon0:lon1,lat),
!    |    'lev',lev0,lev1-1,'lon',lon0,lon1,lat)
!       call addfld('R_COEFF0',' ',' ',
!    |    diffr(lev0:lev1-1,lon0:lon1,lat),
!    |    'lev',lev0,lev1-1,'lon',lon0,lon1,lat)
      enddo ! lat=lat0,lat1
!
! Continue coefficients with vertical ion velocity:
      do lat=lat0,lat1
        do i=lon0,lon1
          do k=lev0,lev1-1
            driftp(k,i,lat) =
     |        0.5*(wi(k,i,lat)+wi(k+1,i,lat))*0.5*hdz(k,i,lat)
            driftq(k,i,lat) = -0.5*(wi(k,i,lat)+wi(k+1,i,lat))*6./re
            driftr(k,i,lat) =
     |        -0.5*(wi(k,i,lat)+wi(k+1,i,lat))*0.5*hdz(k,i,lat)
          enddo ! k=lev0,lev1-1
        enddo ! i=lon0,lon1
!       call addfld('P_COEFF1',' ',' ',
!    |    driftp(lev0:lev1-1,lon0:lon1,lat),
!    |    'lev',lev0,lev1-1,'lon',lon0,lon1,lat)
!       call addfld('Q_COEFF1',' ',' ',
!    |    driftq(lev0:lev1-1,lon0:lon1,lat),
!    |    'lev',lev0,lev1-1,'lon',lon0,lon1,lat)
!       call addfld('R_COEFF1',' ',' ',
!    |    driftr(lev0:lev1-1,lon0:lon1,lat),
!    |    'lev',lev0,lev1-1,'lon',lon0,lon1,lat)
      enddo ! lat=lat0,lat1
!
! Continue coefficients with vertical neutral wind:
      do lat=lat0,lat1
        do i=lon0,lon1
          do k=lev0,lev1-2
            bdotu1(k+1) = bdotu(k,i,lat)
          enddo ! k=lev0,lev1-2
          bdotu1(lev0) = 2.*bdotu(lev0,i,lat)-bdotu(lev0+1,i,lat)
          do k=lev0,lev1-1
            windp(k,i,lat) = bz(i,lat)*bdotu1(k)*0.5*hdz(k,i,lat)
          enddo ! k=lev0,lev1-1
!
          do k=lev0,lev1-1
            windq(k,i,lat) = -bdotu(k,i,lat)*dvb(i,lat)
          enddo ! k=lev0,lev1-1
!
          do k=lev0,lev1-2
            bdotu1(k) = bdotu(k+1,i,lat)
          enddo ! k=lev0,lev1-2
          bdotu1(lev1-1) = 2.*bdotu(lev1-1,i,lat)-bdotu(lev1-2,i,lat)
          do k=lev0,lev1-1
            windr(k,i,lat) = -bz(i,lat)*bdotu1(k)*0.5*hdz(k,i,lat)
          enddo ! k=lev0,lev1-1
        enddo ! i=lon0,lon1
!       call addfld('P_COEFF2',' ',' ',
!    |    windp(lev0:lev1-1,lon0:lon1,lat),
!    |    'lev',lev0,lev1-1,'lon',lon0,lon1,lat)
!       call addfld('Q_COEFF2',' ',' ',
!    |    windq(lev0:lev1-1,lon0:lon1,lat),
!    |    'lev',lev0,lev1-1,'lon',lon0,lon1,lat)
!       call addfld('R_COEFF2',' ',' ',
!    |    windr(lev0:lev1-1,lon0:lon1,lat),
!    |    'lev',lev0,lev1-1,'lon',lon0,lon1,lat)
      enddo ! lat=lat0,lat1
!
! Sources and sinks (xiop2p and xiop2d are outputs):
      do lat=lat0,lat1
        do i=lon0,lon1
          do k=lev0,lev1-1
            xiop2p(k,i,lat) =
     |        0.5*(qop2p(k,i,lat)+qop2p(k+1,i,lat))/
     |        ((rk16+rk17)*n2_cm3(k,i,lat)+rk18*o1_cm3(k,i,lat)+
     |        (rk19(k,i,lat)+rk20(k,i,lat))*ne(k,i,lat)+rk21+rk22)
!
            xiop2d(k,i,lat) =
     |        (0.5*(qop2d(k,i,lat)+qop2d(k+1,i,lat))+
     |        (rk20(k,i,lat)*ne(k,i,lat)+rk22)*xiop2p(k,i,lat))/
     |        (rk23*n2_cm3(k,i,lat)+rk24*o1_cm3(k,i,lat)+
     |        rk26*o2_cm3(k,i,lat)+
     |        rk25(k,i,lat)*ne(k,i,lat)+rk27)
!
            op_loss(k,i,lat) = rk1(k,i,lat)*o2_cm3(k,i,lat)+
     |        rk2(k,i,lat)*n2_cm3(k,i,lat)+rk10*n2d_cm3(k,i,lat)
!
            op_prod(k,i,lat) =
     |        0.5*(qop(k,i,lat)+qop(k+1,i,lat))+
     |        (rk19(k,i,lat)*ne(k,i,lat)+rk21)*xiop2p(k,i,lat)+
     |        (rk25(k,i,lat)*ne(k,i,lat)+rk27)*xiop2d(k,i,lat)+
     |        (rk18*xiop2p(k,i,lat)+rk24*xiop2d(k,i,lat))*
     |        o1_cm3(k,i,lat)
          enddo ! k=lev0,lev1-1
        enddo ! i=lon0,lon1
!       call addfld('XIOP2P',' ',' ',xiop2p(lev0:lev1,lon0:lon1,lat),
!    |    'lev',lev0,lev1,'lon',lon0,lon1,lat)
!       call addfld('XIOP2D',' ',' ',xiop2d(lev0:lev1,lon0:lon1,lat),
!    |    'lev',lev0,lev1,'lon',lon0,lon1,lat)
!       call addfld('OP_LOSS_COEF',' ',' ',
!    |    op_loss(lev0:lev1-1,lon0:lon1,lat),
!    |    'lev',lev0,lev1-1,'lon',lon0,lon1,lat)
!       call addfld('OP_PROD',' ',' ',
!    |    op_prod(lev0:lev1-1,lon0:lon1,lat),
!    |    'lev',lev0,lev1-1,'lon',lon0,lon1,lat)
      enddo ! lat=lat0,lat1
!
! Additions to Q coefficients, Sinks:
      do lat=lat0,lat1
        do i=lon0,lon1
          do k=lev0,lev1-1
            p_coeff(k,i,lat) =
     |        diffp(k,i,lat)+driftp(k,i,lat)+windp(k,i,lat)
            q_coeff(k,i,lat) =
     |        diffq(k,i,lat)+driftq(k,i,lat)+windq(k,i,lat)-
     |        dtx2inv*nstep_sub-op_loss(k,i,lat)
            r_coeff(k,i,lat) =
     |        diffr(k,i,lat)+driftr(k,i,lat)+windr(k,i,lat)
          enddo ! k=lev0,lev1-1
        enddo ! i=lon0,lon1
      enddo ! lat=lat0,lat1
!
! Upper boundary condition for O+:
      do lat=lat0,lat1
        do i=lon0,lon1
          ubcb = -bz(i,lat)**2*djint_tphdz0(lev1,i,lat) ! t3
          ubca = -bz(i,lat)**2*djint_tphdz1(lev1,i,lat) ! t2
!
! Q = Q+B/A*R
          q_coeff(lev1-1,i,lat) = q_coeff(lev1-1,i,lat)+
     |      ubcb/ubca*r_coeff(lev1-1,i,lat)
!
! F = F-R/A*PHI
          ubcrhs(i,lat) = opflux(i,lat)*r_coeff(lev1-1,i,lat)/ubca
          r_coeff(lev1-1,i,lat) = 0.
        enddo ! i=lon0,lon1
      enddo ! lat=lat0,lat1
!
! Lower boundary condition N(O+) = Q/L:
      do lat=lat0,lat1
        do i=lon0,lon1
          q_coeff(lev0,i,lat) = q_coeff(lev0,i,lat)-p_coeff(lev0,i,lat)
          lbcrhs(i,lat) = 2.*p_coeff(lev0,i,lat)*qop(lev0,i,lat)/
     |      (1.5*op_loss(lev0,i,lat)-0.5*op_loss(lev0+1,i,lat))
          p_coeff(lev0,i,lat) = 0.
        enddo ! i=lon0,lon1
      enddo ! lat=lat0,lat1
!
<<<<<<< HEAD
!     do lat=lat0,lat1
!       call addfld('P_COEFF',' ',' ',
!    |    p_coeff(lev0:lev1-1,lon0:lon1,lat),
!    |    'lev',lev0,lev1-1,'lon',lon0,lon1,lat)
!       call addfld('Q_COEFF',' ',' ',
!    |    q_coeff(lev0:lev1-1,lon0:lon1,lat),
!    |    'lev',lev0,lev1-1,'lon',lon0,lon1,lat)
!       call addfld('R_COEFF',' ',' ',
!    |    r_coeff(lev0:lev1-1,lon0:lon1,lat),
!    |    'lev',lev0,lev1-1,'lon',lon0,lon1,lat)
!     enddo ! lat=lat0,lat1
!
      end subroutine prep_oplus
!-----------------------------------------------------------------------
      subroutine smooth_oplus(optm1,optm1_smooth,
     |  lev0,lev1,lon0,lon1,lat0,lat1)
!
! Shapiro smoother for O+
!
      use cons_module,only: shapiro
      use input_module,only: nstep_sub
!
! Args:
      integer,intent(in) ::
     |  lev0,lev1, ! first,last pressure  indices for current task (bot->top)
     |  lon0,lon1, ! first,last longitude indices for current task (W->E)
     |  lat0,lat1  ! first,last latitude  indices for current task (S->N)
=======
! Note if input flag DYNAMO<=0, then ui,vi,wi velocities will be zero.
      do i=lonbeg,lonend
        do k=lev0,lev1-1
          vdotn_h(k,i,lat) = 1._rp/(2._rp*re)*
     |      (1._rp/(cs(lat)*dlamda)*
     |      (0.5_rp*(ui(k,i,lat)+ui(k+1,i,lat))*bmod2(i,lat)**2*
     |      (op(k,i+1,lat)/bmod2(i+1,lat)**2-
     |       op(k,i-1,lat)/bmod2(i-1,lat)**2))+
!
     |      1._rp/dphi*
     |      (0.5_rp*(vi(k,i,lat)+vi(k+1,i,lat))*bmod2(i,lat)**2*
     |      (op(k,i,jp1)/bmod2(i,jp1)**2-
     |       op(k,i,jm1)/bmod2(i,jm1)**2)))
          explicit(k,i) =
     |      explicit(k,i)+vdotn_h(k,i,lat)+bdotdh_bvel(k,i,lat)
        enddo ! k=lev0,lev1-1
      enddo ! i=lon0+2,lon1-2
!
! Periodic points for explicit terms.
! This is apparently unnecessary:
!     call periodic_f2d(explicit,lon0,lon1,nlevs)

!     call addfld('EXPLIC1',' ',' ',explicit(lev0:lev1-1,:),
!    |    'lev',lev0,lev1-1,'lon',lon0,lon1,lat)

      do i=lon0,lon1
        dvb(i,lat) = dvb(i,lat)/bz(i,lat)
      enddo ! i=lon0,lon1
!      
      do i=lon0,lon1
        do k=lev0,lev1-1
          hdz(k,i) = 1._rp/(hj(k,i,lat)*dz)
          tp1(k,i) = 0.5_rp*(ti(k,i,lat)+te(k,i,lat))
        enddo ! k=lev0,lev1-1
      enddo ! i=lon0,lon1

!     call addfld('TP1',' ',' ',tp1(lev0:lev1-1,:),
!    |  'lev',lev0,lev1-1,'lon',lon0,lon1,lat)
!     call addfld('HDZ',' ',' ',hdz(lev0:lev1-1,:),
!    |  'lev',lev0,lev1-1,'lon',lon0,lon1,lat)
!
! gmr = G*M(O+)/(2.*R)
      gmr = grav*rmass_op/(2._rp*gask)
      do i=lon0,lon1
        do k=lev0,lev1-2
          tphdz1(k+1,i) = 2.*tp1(k+1,i)*(0.5_rp*
     |      (hdz(k,i)+hdz(k+1,i)))+
     |      gmr ! s13
          tphdz0(k+1,i) = 2.*tp1(k  ,i)*(0.5_rp*
     |      (hdz(k,i)+hdz(k+1,i)))-
     |      gmr ! s12
        enddo ! k=lev0,lev1-2
      enddo ! i=lon0,lon1
!
! Upper and lower boundaries:
      do i=lon0,lon1
        tphdz1(lev0,i) = 2._rp*tp1(lev0,i)*
     |                   (1.5_rp*hdz(lev0,i)-
     |                   0.5_rp*hdz(lev0+1,i))+gmr
        tphdz1(lev1,i) = 2._rp*(2._rp*tp1(lev1-1,i)-
     |                   tp1(lev1-2,i))*
     |                   (1.5_rp*hdz(lev1-1,i)-
     |                   0.5_rp*hdz(lev1-2,i))+gmr
        tphdz0(lev0,i) = 2._rp*(2._rp*tp1(lev0,i)-
     |                   tp1(lev0+1,i))*
     |                   (1.5_rp*hdz(lev0,i)-
     |                   0.5_rp*hdz(lev0+1,i))-gmr
        tphdz0(lev1,i) = 2._rp*tp1(lev1-1,i)*
     |                   (1.5_rp*hdz(lev1-1,i)-
     |                   0.5_rp*hdz(lev1-2,i))-gmr
      enddo ! i=lon0,lon1

!     call addfld('TPHDZ1',' ',' ',tphdz1,
!    |  'lev',lev0,lev1,'lon',lon0,lon1,lat)
!     call addfld('TPHDZ0',' ',' ',tphdz0,
!    |  'lev',lev0,lev1,'lon',lon0,lon1,lat)
!
! djint = dj at interfaces:
      do i=lon0,lon1
        do k=lev0,lev1-2
          djint(k+1,i) = 0.5_rp*(dj(k,i,lat)+dj(k+1,i,lat))
        enddo ! k=lev0,lev1-2
        djint(lev0,i) = (1.5_rp*dj(lev0  ,i,lat)-
     |                  0.5_rp*dj(lev0+1,i,lat))
        djint(lev1,i) = (1.5_rp*dj(lev1-1,i,lat)-
     |                  0.5_rp*dj(lev1-2,i,lat))
      enddo ! i=lon0,lon1
!     call addfld('DJINT' ,' ',' ',djint,
!    |  'lev',lev0,lev1,'lon',lon0,lon1,lat)
!
      call bdotdh(
     |  djbz(:,lon0:lon1,jm1),djbz(:,:,lat),djbz(:,lon0:lon1,jp1),
     |  bdotdh_djbz,lon0,lon1,lev0,lev1,lat)
!
! divbz = (DIV(B)+(DH*D*BZ)/(D*BZ) (was s7)
      do i=lonbeg,lonend
        do k=lev0,lev1-1
          divbz(k,i) = 
     |      dvb(i,lat)+bdotdh_djbz(k,i)/(dj(k,i,lat)*bz(i,lat)**2)
        enddo ! k=lev0,lev1-1
      enddo ! i=lonbeg,lonend

! Periodic points for divbz apparently not necessary:
!     call periodic_f2d(divbz,lon0,lon1,nlevs)
!
! Set periodic points to zero to avoid NaNS trap:
      if (lon0==1) divbz(:,lon0:lon0+1) = 0._rp
      if (lon1==nlonp4) divbz(:,lon1-1:lon1) = 0._rp
!     call addfld('DIVBZ' ,' ',' ',divbz(lev0:lev1-1,:),
!    |  'lev',lev0,lev1-1,'lon',lon0,lon1,lat)
>>>>>>> 3426e9ce
!
! Input fields (full 3d task subdomain):
      real,dimension(lev0:lev1,lon0-2:lon1+2,lat0-2:lat1+2),
     |  intent(in) ::
     |  optm1      ! O+ at time n-1
!
! Output fields (full 3d task subdomain):
      real,dimension(lev0:lev1,lon0-2:lon1+2,lat0-2:lat1+2),
     |  intent(out) ::
     |  optm1_smooth ! op at time n-1, with shapiro smoother (was s1)
!
<<<<<<< HEAD
! Local:
      integer :: k,i,lat
      real,dimension(lev0:lev1,lon0-2:lon1+2,lat0:lat1) ::
     |  optm1_smooth1 ! op at time n-1, with shapiro smoother (was s1)
=======
      do i=lon0,lon1
        do k=lev0,lev1-1
          hdzmbz(k,i) = (hdz(k,i)-0.5_rp*divbz(k,i))*bz(i,lat)**2
          hdzpbz(k,i) = (hdz(k,i)+0.5_rp*divbz(k,i))*bz(i,lat)**2
        enddo ! k=lev0,lev1-1
      enddo ! i=lon0,lon1

!     call addfld('HDZMBZ' ,' ',' ',hdzmbz(lev0:lev1-1,:),
!    |  'lev',lev0,lev1-1,'lon',lon0,lon1,lat)
!     call addfld('HDZPBZ' ,' ',' ',hdzpbz(lev0:lev1-1,:),
!    |  'lev',lev0,lev1-1,'lon',lon0,lon1,lat)
>>>>>>> 3426e9ce
!
! Save inputs to secondary history file:
!
!     do lat=lat0,lat1
!       call addfld('OPTM1',' ',' ',optm1(:,lon0:lon1,lat),
!    |    'lev',lev0,lev1,'lon',lon0,lon1,lat)
!     enddo ! lat=lat0,lat1
!
! Shapiro smoother: optm1 is O+ at time n-1 (optm1_smooth was s1)
! optm1_smooth will be used in explicit terms below.
      do lat=lat0,lat1
        do i=lon0-2,lon1+2
          do k=lev0,lev1-1
            optm1_smooth1(k,i,lat) = optm1(k,i,lat)-
     |        shapiro/nstep_sub*
     |        (optm1(k,i,lat+2)+optm1(k,i,lat-2)-
     |        4.*(optm1(k,i,lat+1)+optm1(k,i,lat-1))+
     |        6.*optm1(k,i,lat))
          enddo ! k=lev0,lev1-1
        enddo ! i=lon0-2,lon1+2
!       call addfld('OPTM1_SM0' ,' ',' ',
!    |    optm1_smooth1(lev0:lev1-1,lon0:lon1,lat),
!    |    'lev',lev0,lev1-1,'lon',lon0,lon1,lat)
      enddo ! lat=lat0,lat1
!
! Boundary longitudes for optm1_smooth1 were obtained after first
! latitude scan above.
!
<<<<<<< HEAD
      do lat=lat0,lat1
        do i=lon0,lon1
          do k=lev0,lev1-1
            optm1_smooth(k,i,lat) = optm1_smooth1(k,i,lat)-
     |        shapiro/nstep_sub*
     |        (optm1_smooth1(k,i+2,lat)+optm1_smooth1(k,i-2,lat)-
     |        4.*(optm1_smooth1(k,i+1,lat)+optm1_smooth1(k,i-1,lat))+
     |        6.*optm1_smooth1(k,i,lat))
          enddo ! k=lev0,lev1-1
        enddo ! i=lon0,lon1
!       call addfld('OPTM1_SM1' ,' ',' ',
!    |    optm1_smooth(lev0:lev1-1,lon0:lon1,lat),
!    |    'lev',lev0,lev1-1,'lon',lon0,lon1,lat)
      enddo ! lat=lat0,lat1
!
      end subroutine smooth_oplus
!-----------------------------------------------------------------------
      subroutine iterate_oplus(dvb,ubcrhs,lbcrhs,dj,tp,bdotu,
     |  optm1_smooth,op_prod,ui,vi,scht,p_coeff,q_coeff,r_coeff,
     |  op,opout,diffj,diffexp,vdotn_h,bdotdh_bvel,
     |  lev0,lev1,lon0,lon1,lat0,lat1)
!
! Update O+ ion at 3d task subdomain.
! Outputs are opout, diffj, diffexp, vdotn_h, bdotdh_bvel,
! all other args are input.
!
      use params_module,only: nlonp4,dz
      use cons_module,only: rmass_op,gask,grav,re,cs,dphi,dlamda,dtx2inv
      use input_module,only: nstep_sub
      use magfield_module,only: bz,bmod2 ! (nlonp4,-1:nlat+2)
      use mpi_module,only: mp_periodic_f3d,mp_polelats_f3d,
     |  mp_bndlats_f3d,mp_bndlons_f3d
      use addfld_module,only: addfld
!
! Args:
      integer,intent(in) ::
     |  lev0,lev1, ! first,last pressure  indices for current task (bot->top)
     |  lon0,lon1, ! first,last longitude indices for current task (W->E)
     |  lat0,lat1  ! first,last latitude  indices for current task (S->N)
!
! Input fields (full 2d task subdomain):
      real,dimension(lon0-2:lon1+2,lat0-2:lat1+2),intent(in) ::
     |  dvb,        ! output of sub divb
     |  ubcrhs,lbcrhs
!
! Input fields (full 3d task subdomain):
      real,dimension(lev0:lev1,lon0-2:lon1+2,lat0-2:lat1+2),
     |  intent(in) ::
     |  dj,          ! diffusion coefficients (s13,s14,s15)
     |  tp,          ! Plasma temperature (te+ti)
     |  bdotu,       ! was s7 (B.U)
     |  optm1_smooth,! op at time n-1, with shapiro smoother (was s1)
     |  op_prod,
     |  ui,vi,       ! zonal, and meridional ion velocities
     |  scht,        ! scale height
     |  p_coeff,q_coeff,r_coeff, ! coefficients for tridiagonal solver (s1,s2,s3)
     |  op           ! O+ ion
!
! Output fields (full 3d task subdomain):
      real,dimension(lev0:lev1,lon0-2:lon1+2,lat0-2:lat1+2),
     |  intent(out) ::
     |  opout,    ! O+ output for next timestep
     |  diffj,    ! (D/(H*DZ)*2.*TP+M*G/R)*N(O+) (s7,s8,s9)
     |  diffexp,vdotn_h,bdotdh_bvel
!
! Local:
      integer :: k,i,lat,ier,nlevs
      real :: mgr
      real,dimension(lev0:lev1) :: dtpop,dbdotdh_opj
      real,dimension(lev0:lev1,lon0:lon1,lat0:lat1) ::
     |  bdzdvb_op,        ! was s7
     |  explicit,         ! was s4
     |  bdotdh_op,        ! (b(h)*del(h))*phi
     |  bdotdh_diff       ! (b(h)*del(h))*phi
!
! Local fields at 3d subdomain (must be 3d to bridge latitude scans):
      real,dimension(lev0:lev1,lon0-2:lon1+2,lat0-2:lat1+2) ::
     |  bvel,tpop,op_bmod2,bdotdh_opj ! (b(h)*del(h))*phi
      real,dimension(lev0:lev1,lon0-2:lon1+2,lat0-2:lat1+2,2) :: tmpf3d
!
#ifdef VT
!     code = 113 ; state = 'oplus' ; activity='ModelCode'
      call vtbegin(113,ier)
#endif
!
! Number of pressure levels (this will equal nlevp1):
      nlevs = lev1-lev0+1 ! for bndlons calls
!
! Plasma temperature times O+
      do lat=lat0-2,lat1+2
        do i=lon0-2,lon1+2
          do k=lev0,lev1-1
            tpop(k,i,lat) = tp(k,i,lat)*op(k,i,lat)
          enddo ! k=lev0,lev1-1
        enddo ! i=lon0-2,lon1+2
      enddo ! lat=lat0-2,lat1+2
!
!     do lat=lat0,lat1
!       call addfld('TPJ','TP after times OP',' ',
!    |    tpop(lev0:lev1-1,lon0:lon1,lat),
!    |    'lev',lev0,lev1-1,'lon',lon0,lon1,lat)
!     enddo ! lat=lat0,lat1
!
! Evaluates ans = (d/(h*dz)*tp+m*g/r)*en
      mgr = rmass_op*grav/gask
      do lat=lat0-2,lat1+2
        do i=lon0-2,lon1+2
          do k=lev0+1,lev1-2
            dtpop(k) = (tpop(k+1,i,lat)-tpop(k-1,i,lat))/2.
          enddo ! k=lev0+1,lev1-2
!
! Upper and lower boundaries:
          dtpop(lev1-1) = tpop(lev1-1,i,lat)-tpop(lev1-2,i,lat)
          dtpop(lev0) = tpop(lev0+1,i,lat)-tpop(lev0,i,lat)
!
          do k=lev0,lev1-1
            diffj(k,i,lat) = 1./(scht(k,i,lat)*dz)*2.*dtpop(k)+
     |        mgr*op(k,i,lat)
          enddo ! k=lev0,lev1-1
        enddo ! i=lon0-2,lon1+2
      enddo ! lat=lat0-2,lat1+2
!
!     do lat=lat0,lat1
!       call addfld('DIFFJ','DIFFJ after diffus',' ',
!    |    diffj(lev0:lev1-1,lon0:lon1,lat),
!    |    'lev',lev0,lev1-1,'lon',lon0,lon1,lat)
!     enddo ! lat=lat0,lat1
=======
      do i=lon0,lon1
        do k=lev0,lev1-1
          optm1_smooth2(k,i,lat) =
     |      optm1_smooth(k,i,lat)-shapiro/nstep_sub*
     |      (optm1_smooth(k,i+2,lat)+optm1_smooth(k,i-2,lat)-4._rp*
     |      (optm1_smooth(k,i+1,lat)+optm1_smooth(k,i-1,lat))+6._rp*
     |       optm1_smooth(k,i,lat))
        enddo
      enddo
      do i=lonbeg,lonend
        do k=lev0,lev1-1
          explicit(k,i) = explicit(k,i)-
     |      optm1_smooth2(k,i,lat)*dtx2inv*nstep_sub
        enddo ! k=lev0,lev1
      enddo ! i=lonbeg,lonend

!     call addfld('OPTM1_SM1' ,' ',' ',
!    |  optm1_smooth(lev0:lev1-1,lon0:lon1,lat),
!    |  'lev',lev0,lev1-1,'lon',lon0,lon1,lat)
!     call addfld('EXPLIC2' ,' ',' ',explicit(lev0:lev1-1,:),
!    |  'lev',lev0,lev1-1,'lon',lon0,lon1,lat)
! 
! Begin coefficients p_coeff, q_coeff, r_coeff  (s1,s2,s3)
      do i=lon0,lon1
        do k=lev0,lev1-1
          diffp(k,i,lat) =   hdzmbz(k,i)*djint(k  ,i)*tphdz0(k  ,i)
          diffq(k,i,lat) = -(hdzpbz(k,i)*djint(k+1,i)*tphdz0(k+1,i)+
     |                       hdzmbz(k,i)*djint(k  ,i)*tphdz1(k  ,i))
          diffr(k,i,lat) =   hdzpbz(k,i)*djint(k+1,i)*tphdz1(k+1,i)
        enddo ! k=lev0,lev1-1
      enddo ! i=lon0,lon1

!     call addfld('P_COEFF0',' ',' ',diffp(lev0:lev1-1,:,lat),
!    |  'lev',lev0,lev1-1,'lon',lon0,lon1,lat)
!     call addfld('Q_COEFF0',' ',' ',diffq(lev0:lev1-1,:,lat),
!    |  'lev',lev0,lev1-1,'lon',lon0,lon1,lat)
!     call addfld('R_COEFF0',' ',' ',diffr(lev0:lev1-1,:,lat),
!    |  'lev',lev0,lev1-1,'lon',lon0,lon1,lat)
!
! Continue coefficients with vertical ion velocity:
      do i=lon0,lon1
        do k=lev0,lev1-2
          driftp(k+1,i,lat) =
     |      0.5_rp*(wi(k+1,i,lat)+wi(k+2,i,lat))*0.5*hdz(k+1,i)
          driftq(k,i,lat) =
     |      -0.5_rp*(wi(k,i,lat)+wi(k+1,i,lat))*6._rp/re
          driftr(k,i,lat) =
     |      -0.5_rp*(wi(k,i,lat)+wi(k+1,i,lat))*0.5_rp*hdz(k,i)
        enddo ! k=lev0,lev1-2
      enddo ! i=lon0,lon1
!
! Upper and lower boundaries:
      do i=lon0,lon1
        driftp(lev0,i,lat) = 
     |    0.5_rp*(wi(lev0,i,lat)+wi(lev0+1,i,lat))*
     |    0.5_rp*hdz(lev0,i)
        driftq(lev1-1,i,lat) =
     |    -0.5_rp*(wi(lev1,i,lat)+wi(lev1-1,i,lat))*
     |    6._rp/re
        driftr(lev1-1,i,lat) =
     |    -0.5_rp*(wi(lev1,i,lat)+wi(lev1-1,i,lat))*
     |    0.5_rp*hdz(lev1-1,i)
      enddo ! i=lon0,lon1

!     call addfld('P_COEFF1',' ',' ',driftp(lev0:lev1-1,:,lat),
!    |  'lev',lev0,lev1-1,'lon',lon0,lon1,lat)
!     call addfld('Q_COEFF1',' ',' ',driftq(lev0:lev1-1,:,lat),
!    |  'lev',lev0,lev1-1,'lon',lon0,lon1,lat)
!     call addfld('R_COEFF1',' ',' ',driftr(lev0:lev1-1,:,lat),
!    |  'lev',lev0,lev1-1,'lon',lon0,lon1,lat)
!
! Continue coefficients with vertical neutral wind:
      do i=lon0,lon1
        do k=lev0,lev1-2
          windp(k+1,i,lat) = bz(i,lat)*bdotu(k,i,lat)*
     |         0.5_rp*hdz(k+1,i)
          windq(k,i,lat) = -bdotu(k,i,lat)*dvb(i,lat)*bz(i,lat)
          windr(k,i,lat) = -bz(i,lat)*bdotu(k+1,i,lat)*
     |         0.5_rp*hdz(k,i)
        enddo ! k=lev0,lev1-2
      enddo ! i=lon0,lon1
!
! Upper and lower boundaries:
      do i=lon0,lon1
        windp(lev0,i,lat) = bz(i,lat)*
     |    (2._rp*bdotu(lev0,i,lat)-
     |    bdotu(lev0+1,i,lat))*0.5_rp*hdz(lev0,i)
        windq(lev1-1,i,lat) = -bdotu(lev1-1,i,lat)*dvb(i,lat)*bz(i,lat)
        windr(lev1-1,i,lat) = bz(i,lat)*
     |   (2._rp*bdotu(lev1-1,i,lat)-bdotu(lev1-2,i,lat))*
     |    0.5_rp*hdz(lev1-1,i)
      enddo ! i=lon0,lon1

!     call addfld('P_COEFF2',' ',' ',windp(lev0:lev1-1,:,lat),
!    |  'lev',lev0,lev1-1,'lon',lon0,lon1,lat)
!     call addfld('Q_COEFF2',' ',' ',windq(lev0:lev1-1,:,lat),
!    |  'lev',lev0,lev1-1,'lon',lon0,lon1,lat)
!     call addfld('R_COEFF2',' ',' ',windr(lev0:lev1-1,:,lat),
!    |  'lev',lev0,lev1-1,'lon',lon0,lon1,lat)
!
! Additions to Q coefficients:
      do i=lon0,lon1
        do k=lev0,lev1-1
          p_coeff(k,i) = diffp(k,i,lat)+driftp(k,i,lat)+windp(k,i,lat)
          q_coeff(k,i) = diffq(k,i,lat)+driftq(k,i,lat)+windq(k,i,lat)
     |      -dtx2inv*nstep_sub
          r_coeff(k,i) = diffr(k,i,lat)+driftr(k,i,lat)+windr(k,i,lat)
        enddo ! k=lev0,lev1-1
      enddo ! i=lon0,lon1
!
! Upper boundary condition for O+:
      do i=lon0,lon1
        ubca(i) = 0._rp
        ubcb(i) = -bz(i,lat)**2*djint(lev1,i)*tphdz0(lev1,i)-ubca(i) ! t3
        ubca(i) = -bz(i,lat)**2*djint(lev1,i)*tphdz1(lev1,i)+ubca(i) ! t2
!
! Q = Q+B/A*R
        q_coeff(lev1-1,i) = q_coeff(lev1-1,i)+ubcb(i)/ubca(i)*
     |    r_coeff(lev1-1,i) 
!
! F = F -R/A*PHI
        explicit(lev1-1,i) = explicit(lev1-1,i)-opflux(i,lat)*
     |    r_coeff(lev1-1,i)/ubca(i)
        r_coeff(lev1-1,i) = 0._rp
      enddo ! i=lon0,lon1

!     call addfld('EXPLIC3',' ',' ',explicit(lev0:lev1-1,:),
!    |  'lev',lev0,lev1-1,'lon',lon0,lon1,lat)
!     call addfld('P_COEFF2',' ',' ',p_coeff(lev0:lev1-1,:),
!    |  'lev',lev0,lev1-1,'lon',lon0,lon1,lat)
!     call addfld('Q_COEFF2',' ',' ',q_coeff(lev0:lev1-1,:),
!    |  'lev',lev0,lev1-1,'lon',lon0,lon1,lat)
!     call addfld('R_COEFF2',' ',' ',r_coeff(lev0:lev1-1,:),
!    |  'lev',lev0,lev1-1,'lon',lon0,lon1,lat)

!     call addfld('QOP2P_OP',' ',' ',qop2p(:,lon0:lon1,lat),
!    |  'lev',lev0,lev1,'lon',lon0,lon1,lat)
!     call addfld('QOP2D_OP',' ',' ',qop2d(:,lon0:lon1,lat),
!    |  'lev',lev0,lev1,'lon',lon0,lon1,lat)
!     call addfld('RK20',' ',' ',rk20(lev0:lev1-1,lon0:lon1,lat),
!    |  'lev',lev0,lev1-1,'lon',lon0,lon1,lat)
!     call addfld('RK25',' ',' ',rk25(lev0:lev1-1,lon0:lon1,lat),
!    |  'lev',lev0,lev1-1,'lon',lon0,lon1,lat)
>>>>>>> 3426e9ce
!
! bdotdh_op = (B(H).DEL(H))*(D/(H*DZ)*TP+M*G/R)*N(O+)
! then bdotdh_op = d*bz*bdotdh_op
!
<<<<<<< HEAD
      call bdotdh(diffj,bdotdh_op,lev0,lev1,lon0,lon1,lat0,lat1)
!
      do lat=lat0,lat1
        do i=lon0,lon1
          do k=lev0,lev1-1
            bdotdh_op(k,i,lat) =
     |        dj(k,i,lat)*bz(i,lat)*bdotdh_op(k,i,lat)
          enddo ! k=lev0,lev1-1
        enddo ! i=lon0,lon1
!       call addfld('BDOTDH_1',' ',' ',
!    |    bdotdh_op(lev0:lev1-1,lon0:lon1,lat),
!    |    'lev',lev0,lev1-1,'lon',lon0,lon1,lat)
      enddo ! lat=lat0,lat1
!
! bdotdh_opj   = (B(H).DEL(H))*2.*TP*N(O+)      (J)
      call bdotdh(2.*tpop,bdotdh_opj(:,lon0:lon1,lat0:lat1),
     |  lev0,lev1,lon0,lon1,lat0,lat1)
=======
      do i=lon0,lon1
        do k=lev0,lev1-1
          xiop2p(k,i,lat) = 
     |      0.5_rp*(qop2p(k,i,lat)+qop2p(k+1,i,lat))/((xnmbar(k,i,lat)*
     |      ((rk16+rk17)*n2(k,i,lat)*rmassinv_n2+
     |      rk18*o1(k,i,lat)*rmassinv_o1))+
     |      (rk19(k,i,lat)+rk20(k,i,lat))*ne(k,i,lat)+rk21+rk22)
! 
          xiop2d(k,i,lat) = 
     |      (0.5_rp*(qop2d(k,i,lat)+qop2d(k+1,i,lat))+(rk20(k,i,lat)*
     |      ne(k,i,lat)+rk22)*xiop2p(k,i,lat))/((xnmbar(k,i,lat)*
     |      (rk23*n2(k,i,lat)*rmassinv_n2+rk24*
     |      o1(k,i,lat)*rmassinv_o1+rk26*o2(k,i,lat)*rmassinv_o2))+
     |      rk25(k,i,lat)*ne(k,i,lat)+rk27)
! 
          op_loss(k,i,lat) = 
     |      xnmbar(k,i,lat)*(rk1(k,i,lat)*o2(k,i,lat)*rmassinv_o2+
     |      rk2(k,i,lat)*n2(k,i,lat)*rmassinv_n2+rk10*
     |      n2d(k,i,lat)*rmassinv_n2d)
!
          q_coeff(k,i) = q_coeff(k,i)-op_loss(k,i,lat)
        enddo ! k=lev0,lev1-1
      enddo ! i=lon0,lon1

!     call addfld('XIOP2P',' ',' ',xiop2p(lev0:lev1,lon0:lon1,lat),
!    |  'lev',lev0,lev1,'lon',lon0,lon1,lat)
!     call addfld('XIOP2D',' ',' ',xiop2d(lev0:lev1,lon0:lon1,lat),
!    |  'lev',lev0,lev1,'lon',lon0,lon1,lat)
!     call addfld('OP_LOSS',' ',' ',op_loss(lev0:lev1-1,lon0:lon1,lat),
!    |  'lev',lev0,lev1-1,'lon',lon0,lon1,lat)
!     call addfld('OP_QOP',' ',' ',qop(lev0:lev1,lon0:lon1,lat),
!    |  'lev',lev0,lev1,'lon',lon0,lon1,lat)
!     call addfld('OP_NE' ,' ',' ',ne(lev0:lev1,lon0:lon1,lat),
!    |  'lev',lev0,lev1,'lon',lon0,lon1,lat)
!     call addfld('OP_O1' ,' ',' ',o1(lev0:lev1,lon0:lon1,lat),
!    |  'lev',lev0,lev1,'lon',lon0,lon1,lat)
!     call addfld('OP_TN' ,' ',' ',tn(lev0:lev1,lon0:lon1,lat),
!    |  'lev',lev0,lev1,'lon',lon0,lon1,lat)
!     call addfld('OP_RK19' ,' ',' ',rk19(lev0:lev1-1,lon0:lon1,lat),
!    |  'lev',lev0,lev1-1,'lon',lon0,lon1,lat)
!     call addfld('OP_RK25' ,' ',' ',rk25(lev0:lev1-1,lon0:lon1,lat),
!    |  'lev',lev0,lev1-1,'lon',lon0,lon1,lat)
!
! Add source term to RHS (explicit terms):
      do i=lon0,lon1
        do k=lev0,lev1-1
          op_prod(k,i,lat) =
     |      0.5_rp*(qop(k,i,lat)+qop(k+1,i,lat))+(rk19(k,i,lat)*
     |      ne(k,i,lat)+rk21)*
     |      xiop2p(k,i,lat)+(rk25(k,i,lat)*ne(k,i,lat)+rk27)*
     |      xiop2d(k,i,lat)+(rk18*xiop2p(k,i,lat)+rk24*xiop2d(k,i,lat))*
     |      o1(k,i,lat)*rmassinv_o1*xnmbar(k,i,lat)
          explicit(k,i) = explicit(k,i)-op_prod(k,i,lat)
        enddo ! k=lev0,lev1-1
      enddo ! i=lon0,lon1
!     call addfld('EXPLIC4',' ',' ',explicit(lev0:lev1-1,:),
!    |  'lev',lev0,lev1-1,'lon',lon0,lon1,lat)
!
! Lower boundary condition N(O+) = Q/L:
      do i=lon0,lon1
        q_coeff(lev0,i) = q_coeff(lev0,i)-p_coeff(lev0,i) 
        explicit(lev0,i) = explicit(lev0,i)-2._rp*p_coeff(lev0,i)*
     |    qop(lev0,i,lat)/
     |    (1.5_rp*op_loss(lev0,i,lat)-0.5_rp*op_loss(lev0+1,i,lat))
        p_coeff(lev0,i) = 0._rp
      enddo ! i=lon0,lon1

!     call addfld('P_COEFF',' ',' ',p_coeff(lev0:lev1-1,:),
!    |  'lev',lev0,lev1-1,'lon',lon0,lon1,lat)
!     call addfld('Q_COEFF',' ',' ',q_coeff(lev0:lev1-1,:),
!    |  'lev',lev0,lev1-1,'lon',lon0,lon1,lat)
!     call addfld('R_COEFF',' ',' ',r_coeff(lev0:lev1-2,:),
!    |  'lev',lev0,lev1-2,'lon',lon0,lon1,lat)
!     call addfld('EXPLIC5',' ',' ',explicit(lev0:lev1-1,:),
!    |  'lev',lev0,lev1-1,'lon',lon0,lon1,lat)
>>>>>>> 3426e9ce
!
      do lat=lat0,lat1
        do i=lon0,lon1
          do k=lev0,lev1-1
            bdotdh_opj(k,i,lat) = bdotdh_opj(k,i,lat)*dj(k,i,lat)
          enddo ! k=lev0,lev1-1
        enddo ! i=lon0,lon1
!       call addfld('BDOTDH_2',' ',' ',
!    |    bdotdh_opj(lev0:lev1-1,lon0:lon1,lat),
!    |    'lev',lev0,lev1-1,'lon',lon0,lon1,lat)
      enddo ! lat=lat0,lat1
!
      do lat=lat0,lat1
        do i=lon0,lon1
          do k=lev0,lev1-1
<<<<<<< HEAD
            op_bmod2(k,i,lat) = op(k,i,lat)/bmod2(i,lat)**2
          enddo ! k=lev0,lev1-1
        enddo ! i=lon0,lon1
      enddo ! lat=lat0,lat1
=======
            dopdt(k,i) = dtx2inv*nstep_sub*
     |        (opout(k,i,lat)-optm1_smooth2(k,i,lat))
            op_loss_out(k,i) = op_loss(k,i,lat)*opout(k,i,lat)
          enddo
          do k=lev0+1,lev1-1
            diffsum (k,i) = diffexp(k,i,lat)+
     |        diffp (k,i,lat)*opout(k-1,i,lat)+
     |        diffq (k,i,lat)*opout(k  ,i,lat)+
     |        diffr (k,i,lat)*opout(k+1,i,lat)
            driftsum(k,i) = -vdotn_h(k,i,lat)+
     |        driftp(k,i,lat)*opout(k-1,i,lat)+
     |        driftq(k,i,lat)*opout(k  ,i,lat)+
     |        driftr(k,i,lat)*opout(k+1,i,lat)
            windsum (k,i) = -bdotdh_bvel(k,i,lat)+
     |        windp (k,i,lat)*opout(k-1,i,lat)+
     |        windq (k,i,lat)*opout(k  ,i,lat)+
     |        windr (k,i,lat)*opout(k+1,i,lat)
          enddo
        enddo
        call addfld('DOPDT','O+ changing rate','cm-3s-1',
     |    dopdt(lev0:lev1-1,:),'lev',lev0,lev1-1,'lon',lon0,lon1,lat)
        call addfld('OP_PROD','O+ production','cm-3s-1',
     |    op_prod(lev0:lev1-1,lon0:lon1,lat),
     |    'lev',lev0,lev1-1,'lon',lon0,lon1,lat)
        call addfld('OP_LOSS','O+ loss','cm-3s-1',
     |    -op_loss_out(lev0:lev1-1,:),
     |    'lev',lev0,lev1-1,'lon',lon0,lon1,lat)
        call addfld('OP_DIFF',
     |    'O+ transport due to ambipolar diffusion','cm-3s-1',
     |    diffsum(lev0+1:lev1-1,:),
     |    'lev',lev0+1,lev1-1,'lon',lon0,lon1,lat)
        call addfld('OP_DRIFT',
     |    'O+ transport due to ion drift','cm-3s-1',
     |     driftsum(lev0+1:lev1-1,:),
     |    'lev',lev0+1,lev1-1,'lon',lon0,lon1,lat)
        call addfld('OP_WIND',
     |    'O+ transport due to neutral wind','cm-3s-1',
     |    windsum(lev0+1:lev1-1,:),
     |    'lev',lev0+1,lev1-1,'lon',lon0,lon1,lat)
      enddo
>>>>>>> 3426e9ce
!
      do lat=lat0,lat1
        do i=lon0,lon1
          do k=lev0,lev1-1
            tmpf3d(k,i,lat,1) = bdotdh_opj(k,i,lat)
            tmpf3d(k,i,lat,2) = op_bmod2(k,i,lat)
          enddo ! k=lev0,lev1-1
        enddo ! i=lon0,lon1
      enddo ! lat=lat0,lat1
      call mp_polelats_f3d(tmpf3d(:,lon0:lon1,:,:),
     |  lev0,lev1,lon0,lon1,lat0,lat1,2,(/1.,1./))
      call mp_bndlats_f3d(tmpf3d,nlevs,lon0,lon1,lat0,lat1,2)
      call mp_bndlons_f3d(tmpf3d,nlevs,lon0,lon1,lat0,lat1,2,0)
      do lat=lat0-2,lat1+2
        do i=lon0-2,lon1+2
          do k=lev0,lev1-1
            bdotdh_opj(k,i,lat) = tmpf3d(k,i,lat,1)
            op_bmod2(k,i,lat) = tmpf3d(k,i,lat,2)
          enddo ! k=lev0,lev1-1
        enddo ! i=lon0-2,lon1+2
      enddo ! lat=lat0-2,lat1+2
!
! bdotdh_opj = (B(H).DEL(H))*D*(B(H).DEL(H))*2.*TP*N(O+)   (J)
! Note bdotdh_opj longitude dimension is lon-2:lon+2. bdotdh_diff is returned.
! (periodic points apparently not necessary for bdotdh_diff)
      call bdotdh(bdotdh_opj,bdotdh_diff,lev0,lev1,lon0,lon1,lat0,lat1)
!
!     do lat=lat0,lat1
!       call addfld('BDOT_DIF',' ',' ',
!    |    bdotdh_diff(lev0:lev1-1,lon0:lon1,lat),
!    |    'lev',lev0,lev1-1,'lon',lon0,lon1,lat)
!     enddo ! lat=lat0,lat1
!
! bdzdvb_op = (BZ*D/(H*DZ)+DIV(*B))*S2
!
! Evaluates (bz*d/(h*dz)+divb)*phi
      do lat=lat0,lat1
        do i=lon0,lon1
          do k=lev0+1,lev1-2
            dbdotdh_opj(k) =
     |        (bdotdh_opj(k+1,i,lat)-bdotdh_opj(k-1,i,lat))/2.
          enddo ! k=lev0+1,lev1-2
!
! Upper and lower boundaries:
          dbdotdh_opj(lev1-1) =
     |      bdotdh_opj(lev1-1,i,lat)-bdotdh_opj(lev1-2,i,lat)
          dbdotdh_opj(lev0) =
     |      bdotdh_opj(lev0+1,i,lat)-bdotdh_opj(lev0,i,lat)
!
          do k=lev0,lev1-1
            bdzdvb_op(k,i,lat) =
     |        bz(i,lat)/(scht(k,i,lat)*dz)*dbdotdh_opj(k)+
     |        dvb(i,lat)*bdotdh_opj(k,i,lat)
          enddo ! k=lev0,lev1-1
        enddo ! i=lon0,lon1
!       call addfld('BDZDVB',' ',' ',bdzdvb_op(lev0:lev1-1,:,lat),
!    |    'lev',lev0,lev1-1,'lon',lon0,lon1,lat)
      enddo ! lat=lat0,lat1
!
      do lat=lat0,lat1
        do i=lon0,lon1
          do k=lev0,lev1-1
            diffexp(k,i,lat) =
     |        bdzdvb_op(k,i,lat)+bdotdh_diff(k,i,lat)+bdotdh_op(k,i,lat)
          enddo ! k=lev0,lev1-1
        enddo ! i=lon0,lon1
      enddo ! lat=lat0,lat1
!
! bvel @ j   = (B.U)*N(O+)      (J) (was s7)
      do lat=lat0-2,lat1+2
        do i=lon0-2,lon1+2
          do k=lev0,lev1-1
            bvel(k,i,lat) = bdotu(k,i,lat)*op(k,i,lat)
          enddo ! k=lev0,lev1-1
        enddo ! i=lon0-2,lon1+2
      enddo ! lat=lat0-2,lat1+2
!
<<<<<<< HEAD
!     do lat=lat0,lat1
!       call addfld('BVEL_J',' ',' ',bvel(lev0:lev1-1,lon0:lon1,lat),
!    |    'lev',lev0,lev1-1,'lon',lon0,lon1,lat)
!     enddo ! lat=lat0,lat1
!
      call bdotdh(bvel,bdotdh_bvel(:,lon0:lon1,lat0:lat1),
     |  lev0,lev1,lon0,lon1,lat0,lat1)
=======
! Upper boundary:
      opout(lev1,:,lat) = 0._rp
      optm1out(lev1,:,lat) = 0._rp
!
! Insure global non-negative O+:
      do i=lon0,lon1
        do k=lev0,lev1-1      
          if (opout(k,i,lat)    < 0._rp) opout(k,i,lat)    = 0._rp
          if (optm1out(k,i,lat) < 0._rp) optm1out(k,i,lat) = 0._rp
        enddo ! k=lev0,lev1-1      
      enddo ! i=lon0,lon1
>>>>>>> 3426e9ce
!
! Note if input flag DYNAMO<=0, then ui,vi,wi velocities will be zero.
      do lat=lat0,lat1
        do i=lon0,lon1
          do k=lev0,lev1-1
            vdotn_h(k,i,lat) = bmod2(i,lat)**2/(2.*re)*
     |        (1./(cs(lat)*dlamda)*
     |        0.5*(ui(k,i,lat)+ui(k+1,i,lat))*
     |        (op_bmod2(k,i+1,lat)-op_bmod2(k,i-1,lat))+
!
     |        1./dphi*
     |        0.5*(vi(k,i,lat)+vi(k+1,i,lat))*
     |        (op_bmod2(k,i,lat+1)-op_bmod2(k,i,lat-1)))
          enddo ! k=lev0,lev1-1
        enddo ! i=lon0,lon1
      enddo ! lat=lat0,lat1
!
! Collect explicit terms:
! Sum O+ at time n-1 to explicit terms: N(O+)/(2*DT) (N-1) (was s4)
! Add source term to RHS (explicit terms):
      do lat=lat0,lat1
        do i=lon0,lon1
          do k=lev0,lev1-1
            explicit(k,i,lat) = -diffexp(k,i,lat)+
     |        vdotn_h(k,i,lat)+bdotdh_bvel(k,i,lat)-
     |        optm1_smooth(k,i,lat)*dtx2inv*nstep_sub-
     |        op_prod(k,i,lat)
          enddo ! k=lev0,lev1
        enddo ! i=lon0,lon1
      enddo ! lat=lat0,lat1
!
! Upper boundary condition for O+ (F = F-R/A*PHI):
      do lat=lat0,lat1
        do i=lon0,lon1
          explicit(lev1-1,i,lat) = explicit(lev1-1,i,lat)-ubcrhs(i,lat)
        enddo ! i=lon0,lon1
      enddo ! lat=lat0,lat1
!
! Lower boundary condition N(O+) = Q/L:
      do lat=lat0,lat1
        do i=lon0,lon1
          explicit(lev0,i,lat) = explicit(lev0,i,lat)-lbcrhs(i,lat)
        enddo ! i=lon0,lon1
      enddo ! lat=lat0,lat1
!
!     do lat=lat0,lat1
!       call addfld('EXPLIC',' ',' ',explicit(lev0:lev1-1,:,lat),
!    |    'lev',lev0,lev1-1,'lon',lon0,lon1,lat)
!     enddo ! lat=lat0,lat1
!
! Tridiagonal solver returns updated O+ in opout (all other args are input):
      do lat=lat0,lat1
        call trsolv(
     |    p_coeff(:,lon0:lon1,lat),
     |    q_coeff(:,lon0:lon1,lat),
     |    r_coeff(:,lon0:lon1,lat),
     |    explicit(:,lon0:lon1,lat),
     |    opout(:,lon0:lon1,lat),
     |    lev0,lev1,lev0,lev1-1,lon0,lon1,nlonp4,lat,0)
!       call addfld('OP_SOLV',' ',' ',opout(lev0:lev1-1,lon0:lon1,lat),
!    |    'lev',lev0,lev1-1,'lon',lon0,lon1,lat)
      enddo ! lat=lat0,lat1
!
! Periodic points for outputs:
        call mp_periodic_f3d(opout(:,lon0:lon1,lat0:lat1),
     |    lev0,lev1,lon0,lon1,lat0,lat1,1)
!
#ifdef VT
!     code = 113 ; state = 'oplus' ; activity='ModelCode'
      call vtend(113,ier)
#endif
!
      end subroutine iterate_oplus
!-----------------------------------------------------------------------
      subroutine post_oplus(op,optm1,opout,optm1out,
     |  lev0,lev1,lon0,lon1,lat0,lat1)
!
! Post-processing time smoothing.
! This is called after filter_op
!
      use params_module,only: zpmid,spval  ! for O+ minimum
      use cons_module,only: rtd,dtsmooth,dtsmooth_div2
      use input_module,only: opfloor,oprate,oplev,oplatwidth
      use magfield_module,only: rlatm
!
! Args:
<<<<<<< HEAD
      integer,intent(in) ::
     |  lev0,lev1, ! first,last pressure  indices for current task (bot->top)
     |  lon0,lon1, ! first,last longitude indices for current task (W->E)
     |  lat0,lat1  ! first,last latitude  indices for current task (S->N)
!
! Input fields (full 3d task subdomain):
      real,dimension(lev0:lev1,lon0-2:lon1+2,lat0-2:lat1+2),
     |  intent(in) ::
     |  op,         ! O+ ion
     |  optm1       ! O+ at time n-1
!
! Output fields (full 3d task subdomain):
      real,dimension(lev0:lev1,lon0-2:lon1+2,lat0-2:lat1+2),
     |  intent(inout) ::
     |  opout     ! O+ output for next timestep
=======
      integer,intent(in) :: lon0,lon1,lat0,lat1
      real,intent(out) :: opflux(lon0:lon1,lat0:lat1)
!
! Local:
      integer :: i,lat
      real,parameter ::
     |  phid =  2.0e8_rp,
     |  phin = -2.0e8_rp,
     |  ppolar = 0._rp
      real :: a(lon0:lon1)   ! was t3 ("a" needs a better name)
      real :: fed(lon0:lon1) ! was t4
      real :: fen(lon0:lon1) ! was t5
!
! Latitude scan:
      do lat=lat0,lat1
!
! Longitude loop:
        do i=lon0,lon1
!
! Change upper boundary flux as electron heat flux in settei
          if (abs(rlatm(i,lat)) >= pi/4.5_rp) then
            a(i) = 1._rp
          elseif (abs(rlatm(i,lat)) <= pi/18._rp) then
            a(i) = 0._rp
          else
            a(i) = .5_rp*(1._rp+cos(abs(rlatm(i,lat))*
     |             6._rp-pi*4._rp/3._rp))
          endif
          fed(i) = phid*a(i)
          fen(i) = phin*a(i)
          if (chi(i,lat)-0.5_rp*pi >= 0._rp) then
            opflux(i,lat) = fen(i)
          else
            opflux(i,lat) = fed(i)
          endif
          if ((chi(i,lat)*rtd-80._rp)*(chi(i,lat)*rtd-100._rp) < 0._rp)
     |      opflux(i,lat) = .5_rp*(fed(i)+fen(i))+
     |      .5_rp*(fed(i)-fen(i))*
     |        cos(pi*(chi(i,lat)*rtd-80._rp)/20._rp)
!
! Add ppolar if magnetic latitude >= 60 degrees:
          if (abs(rlatm(i,lat))-pi/3._rp >= 0._rp)
     |      opflux(i,lat) = opflux(i,lat)+ppolar
        enddo ! i=lon0,lon1
      enddo ! lat=lat0,lat1
>>>>>>> 3426e9ce
!
! Output fields (full 3d task subdomain):
      real,dimension(lev0:lev1,lon0-2:lon1+2,lat0-2:lat1+2),
     |  intent(out) ::
     |  optm1out  ! O+ output for time n-1
!
! Local:
      integer :: k,i,lat
!
! For O+ "smooth floor". The floor is a
! spatial gaussian based on the O+ minimum (opmin below).
!
! 1/21/16 btf: O+ minimum increased from 1000 to 3000.
! (This alleviates numerical instability that can develop
!  near the equator at the top of the model in some cases,
!  e.g., it allows the 2.5-deg June solstice solar max
!  benchmark to run with step=30 rather than step=20, and
!  may improve stability in other cases as well.)
      real :: opmin
!
! Time smoothing:
!
! optm1out(k,i,lat): New O+ at current latitude and time n-1.
! op(k,i,lat)      : O+ at current latitude and time.
! optm1(k,i,lat)   : O+ at current latitude and time n-1.
! opout(k,i,lat)   : New O+ at current latitude and time.
      do lat=lat0,lat1
<<<<<<< HEAD
        do i=lon0,lon1
          do k=lev0,lev1-1
            optm1out(k,i,lat) = dtsmooth*op(k,i,lat)+
     |        dtsmooth_div2*(optm1(k,i,lat)+opout(k,i,lat))
          enddo ! k=lev0,lev1-1
        enddo ! i=lon0,lon1
=======
        jm1 = lat-1
        jp1 = lat+1
        dvb(:,lat) = 0._rp
        do i=lonbeg,lonend
          dvb(i,lat) = (((bx(i+1,lat)-bx(i-1,lat))/(2._rp*dlamda)+
     |      (cs(jp1)*by(i,jp1)-cs(jm1)*by(i,jm1))/(2._rp*dphi))/
     |      cs(lat)+2._rp*bz(i,lat))/re
        enddo ! i=lonbeg,lonend
>>>>>>> 3426e9ce
      enddo ! lat=lat0,lat1
!
! Upper boundary:
      do lat=lat0,lat1
        do i=lon0,lon1
          opout(lev1,i,lat) = 0.
          optm1out(lev1,i,lat) = 0.
        enddo ! i=lon0,lon1
      enddo ! lat=lat0,lat1
!
<<<<<<< HEAD
! Ensure global non-negative O+:
      do lat=lat0,lat1
        do i=lon0,lon1
          do k=lev0,lev1-1
            if (opout(k,i,lat)    < 0.) opout(k,i,lat)    = 0.
            if (optm1out(k,i,lat) < 0.) optm1out(k,i,lat) = 0.
          enddo ! k=lev0,lev1-1
        enddo ! i=lon0,lon1
      enddo ! lat=lat0,lat1
=======
          vni(k,i) = 18.1_rp*ps1(k,i)*rmassinv_o2+
     |      ps2(k,i)*rmassinv_o1*sqrt(tr(k,i))*
     |      (1._rp-0.064_rp*alog10(tr(k,i)))**2*colfac+
     |      3.6_rp*he(k,i)*rmassinv_he+18.6_rp*n2(k,i)*rmassinv_n2
          ans(k,i) = 1.42E17_rp/(rms(k,i)*vni(k,i))
          vni(k,i) = 16._rp*3.53E-11_rp*vni(k,i)
        enddo ! k=lev0,lev1
      enddo ! i=lon0,lon1
>>>>>>> 3426e9ce
!
! 12/4/14 btf: Enforce O+ minimum.
! Opfloor is Stan's "smooth floor" (product of two Gaussians,
!   dependent on latitude and pressure level):
!
! 2024/08 Haonan Wu:
<<<<<<< HEAD
!   Change the altitude distribution of O+ minimum from Gaussian to logistic,
!   also change the latitude distribution based on magnetic latitudes
!   instead of geographic latitudes
      if (opfloor/=0. .and. oprate/=0. .and.
     |    oplev/=spval .and. oplatwidth/=0.) then
        do lat=lat0,lat1
=======
!   Change the altitude distribution of maximum O+ diffusion flux
!   from Gaussian to logistic based on input parameters
!   this may help stabilize the model in some storm cases
!   which needs a steeper cap during the main phase
!   but also needs a smoother cap during the recovery phase
!
      if (opdiffcap /= 0. .and. opdiffrate /= 0 .and.
     |    opdifflev /= spval) then ! default is off
!        if (istep==1) write(6,"('oplus rrk: opdiffcap = ',es12.4)")
!     |    opdiffcap
!       where(ans(:,:) > opdiffcap)
!         ans(:,:) = opdiffcap
!       endwhere
        do k=lev0,lev1-1
          opdiffmax = opdiffcap/
     |      (1+exp(opdiffrate*(zpmid(k)-opdifflev)))
>>>>>>> 3426e9ce
          do i=lon0,lon1
            do k=lev0,lev1-1
              opmin = opfloor*exp(-(rlatm(i,lat)*rtd/oplatwidth)**2)/
     |          (1+exp(-oprate*(zpmid(k)-oplev)))
              if (opout(k,i,lat) < opmin) then
                opout(k,i,lat) = opmin
              endif ! opout < opmin
            enddo ! k=lev0,lev1-1
          enddo ! i=lon0,lon1
        enddo ! lat=lat0,lat1
      endif
!
<<<<<<< HEAD
! Save outputs on secondary history for diagnostics:
!     do lat=lat0,lat1
!       call addfld('OPOUT',' ',' ',opout(lev0:lev1-1,lon0:lon1,lat),
!    |    'lev',lev0,lev1-1,'lon',lon0,lon1,lat)
!       call addfld('OPOUTM1',' ',' ',
!    |    optm1out(lev0:lev1-1,lon0:lon1,lat),
!    |    'lev',lev0,lev1-1,'lon',lon0,lon1,lat)
!     enddo ! lat=lat0,lat1
!
      end subroutine post_oplus
=======
      mgr = rmass_op*grav/gask
      do i=lon0,lon1
        do k=lev0,lev1-2
          k1 = k+1
          k2 = k+2
          ans(k1,i) = 1._rp/(2._rp*
     |      hj(k1,i)*dlev)*(tp(k2,i)*en(k2,i)-
     |      tp(k,i)*en(k,i))+mgr*en(k1,i)
        enddo
      enddo
!
! Upper and lower boundaries:
      k1 = lev1-1
      k2 = lev1-2
      do i=lon0,lon1
        ans(k1,i) = 1._rp/(hj(k1,i)*dlev)*(tp(k1,i)*en(k1,i)-
     |    tp(k2,i)*en(k2,i))+mgr*en(k1,i)
        ans(1,i) = 1._rp/(hj(1,i)*dlev)*(tp(2,i)*en(2,i)-
     |    tp(1,i)*en(1,i))+mgr*en(1,i)
      enddo
      end subroutine diffus
>>>>>>> 3426e9ce
!-----------------------------------------------------------------------
      subroutine bdotdh(phij,ans,lev0,lev1,lon0,lon1,lat0,lat1)
      use cons_module,only: re,dphi,dlamda,cs
      use magfield_module,only: bx,by
!
! Evaluates ans = (b(h)*del(h))*phi
!
! Args:
      integer,intent(in) :: lev0,lev1,lon0,lon1,lat0,lat1
      real,dimension(lev0:lev1,lon0-2:lon1+2,lat0-2:lat1+2),
     |  intent(in) :: phij
      real,dimension(lev0:lev1,lon0:lon1,lat0:lat1),intent(out) :: ans
!
! Local:
<<<<<<< HEAD
      integer :: k,i,lat
      real :: dphidx,dphidy
=======
      integer :: k,i,lonbeg,lonend
!
      lonbeg = lon0
      if (lon0==1) then
        lonbeg = 3
        ans(:,lon0:lon1) = 0._rp ! set periodic points to zero to avoid NaNS trap
      endif
      lonend = lon1
      if (lon1==nlonp4) then
        lonend = lon1-2
        ans(:,lon1-1:lon1) = 0._rp ! set periodic points to zero to avoid NaNS trap
      endif
>>>>>>> 3426e9ce
!
! Note phij longitude dimension is lon0-2:lon1+2 (only i-1 and i+1 are used).
! Boundary longitudes i-1 and i+1 must have been set before this routine is
! called (e.g., call mp_bndlons_f3d).
<<<<<<< HEAD
      do lat=lat0,lat1
        do i=lon0,lon1
          do k=lev0,lev1-1
            dphidx = (phij(k,i+1,lat)-phij(k,i-1,lat))/(2.*dlamda)
            dphidy = (phij(k,i,lat+1)-phij(k,i,lat-1))/(2.*dphi)
            ans(k,i,lat) = 1./re*
     |        (bx(i,lat)*dphidx/cs(lat)+by(i,lat)*dphidy)
          enddo ! k=lev0,lev1-1
        enddo ! i=lon0,lon1
      enddo ! lat=lat0,lat1
=======
!
      do i=lonbeg,lonend
        do k=lev0,lev1-1
          ans(k,i) = 1._rp/re*(bx(i,lat)/(cs(lat)*2._rp*dlamda)*
     |      (phij(k,i+1)-phij(k,i-1))+by(i,lat)*
     |      (phijp1(k,i)-phijm1(k,i))/(2._rp*dphi))
        enddo ! k=lev0,lev1
      enddo ! i=lonbeg,lonend
>>>>>>> 3426e9ce
!
      end subroutine bdotdh
!-----------------------------------------------------------------------
      subroutine calc_terms(xnmbar,diffj,Fe,Fn,
     |  opout,optm1_smooth,op_prod,op_loss,
     |  diffexp,diffp,diffq,diffr,
     |  vdotn_h,driftp,driftq,driftr,
     |  bdotdh_bvel,windp,windq,windr,
     |  lev0,lev1,lon0,lon1,lat0,lat1)
!
! Post-processing diagnostic term analysis.
! This is called only at the last sub-cycling step
!
      use cons_module,only: dtx2inv
      use input_module,only: nstep_sub
      use magfield_module,only: dipmag,sndec,csdec
      use addfld_module,only: addfld
!
! Args:
      integer,intent(in) ::
     |  lev0,lev1, ! first,last pressure  indices for current task (bot->top)
     |  lon0,lon1, ! first,last longitude indices for current task (W->E)
     |  lat0,lat1  ! first,last latitude  indices for current task (S->N)
!
! Input fields (full 3d task subdomain):
      real,dimension(lev0:lev1,lon0-2:lon1+2,lat0-2:lat1+2),
     |  intent(in) ::
     |  xnmbar,diffj,
     |  opout,         ! O+ output for next timestep
     |  optm1_smooth, ! op at time n-1, with shapiro smoother (was s1)
     |  op_prod,op_loss,
     |  diffexp,diffp,diffq,diffr,
     |  vdotn_h,driftp,driftq,driftr,
     |  bdotdh_bvel,windp,windq,windr
!
      real,dimension(lev0:lev1,lon0-2:lon1+2,lat0-2:lat1+2),
     |  intent(out) :: Fe,Fn
!
! Local:
      integer :: k,i,lat
      real :: wd
      real,dimension(lev0:lev1,lon0:lon1,lat0:lat1) ::
     |  dopdt,op_loss_out,diffsum,driftsum,windsum
!
<<<<<<< HEAD
      do lat=lat0,lat1
        do i=lon0,lon1
          do k=lev0,lev1-1
            wd = 16*3.53*1.42E6/xnmbar(k,i,lat)*diffj(k,i,lat)*
     |        sin(dipmag(i,lat))*cos(dipmag(i,lat))
            Fe(k,i,lat) = wd*sndec(i,lat)
            Fn(k,i,lat) = wd*csdec(i,lat)
          enddo ! k=lev0,lev1-1
        enddo ! i=lon0,lon1
!       call addfld('PARDRAG_U','','',Fe(lev0:lev1-1,lon0:lon1,lat),
!    |    'lev',lev0,lev1-1,'lon',lon0,lon1,lat)
!       call addfld('PARDRAG_V','','',Fn(lev0:lev1-1,lon0:lon1,lat),
!    |    'lev',lev0,lev1-1,'lon',lon0,lon1,lat)
      enddo ! lat=lat0,lat1
=======
      do i=lon0,lon1
        do k=lev0+1,lev1-2
          ans(k,i) = bz(i,lat)/
     |      (2._rp*h(k,i)*dz)*(phi(k+1,i)-phi(k-1,i))+
     |      dvb(i)*phi(k,i)
        enddo ! k=lev0+1,lev1-1
      enddo ! i=lon0,lon1
>>>>>>> 3426e9ce
!
      do lat=lat0,lat1
        do i=lon0,lon1
          do k=lev0,lev1-1
            dopdt(k,i,lat) = dtx2inv*nstep_sub*
     |        (opout(k,i,lat)-optm1_smooth(k,i,lat))
            op_loss_out(k,i,lat) = op_loss(k,i,lat)*opout(k,i,lat)
          enddo ! k=lev0,lev1-1
          do k=lev0+1,lev1-1
            diffsum (k,i,lat) = diffexp(k,i,lat)+
     |        diffp (k,i,lat)*opout(k-1,i,lat)+
     |        diffq (k,i,lat)*opout(k  ,i,lat)+
     |        diffr (k,i,lat)*opout(k+1,i,lat)
            driftsum(k,i,lat) = -vdotn_h(k,i,lat)+
     |        driftp(k,i,lat)*opout(k-1,i,lat)+
     |        driftq(k,i,lat)*opout(k  ,i,lat)+
     |        driftr(k,i,lat)*opout(k+1,i,lat)
            windsum (k,i,lat) = -bdotdh_bvel(k,i,lat)+
     |        windp (k,i,lat)*opout(k-1,i,lat)+
     |        windq (k,i,lat)*opout(k  ,i,lat)+
     |        windr (k,i,lat)*opout(k+1,i,lat)
          enddo ! k=lev0+1,lev1-1
        enddo ! i=lon0,lon1
        call addfld('DOPDT','O+ changing rate','cm-3s-1',
     |    dopdt(lev0:lev1-1,:,lat),
     |    'lev',lev0,lev1-1,'lon',lon0,lon1,lat)
        call addfld('OP_PROD','O+ production','cm-3s-1',
     |    op_prod(lev0:lev1-1,lon0:lon1,lat),
     |    'lev',lev0,lev1-1,'lon',lon0,lon1,lat)
        call addfld('OP_LOSS','O+ loss','cm-3s-1',
     |    -op_loss_out(lev0:lev1-1,:,lat),
     |    'lev',lev0,lev1-1,'lon',lon0,lon1,lat)
        call addfld('OP_DIFF',
     |    'O+ transport due to ambipolar diffusion','cm-3s-1',
     |    diffsum(lev0+1:lev1-1,:,lat),
     |    'lev',lev0+1,lev1-1,'lon',lon0,lon1,lat)
        call addfld('OP_DRIFT',
     |    'O+ transport due to ion drift','cm-3s-1',
     |     driftsum(lev0+1:lev1-1,:,lat),
     |    'lev',lev0+1,lev1-1,'lon',lon0,lon1,lat)
        call addfld('OP_WIND',
     |    'O+ transport due to neutral wind','cm-3s-1',
     |    windsum(lev0+1:lev1-1,:,lat),
     |    'lev',lev0+1,lev1-1,'lon',lon0,lon1,lat)
      enddo ! lat=lat0,lat1
!
      end subroutine calc_terms
!-----------------------------------------------------------------------
      subroutine filter_op(opout,lev0,lev1,lon0,lon1,lat0,lat1,name)
!
! Filter updated O+. This is called from outside latitude loop,
! i.e., once per timestep.
!
      use params_module,only: nlonp4
      use mpi_module,only: mytidi,mp_gatherlons_f3d,mp_scatterlons_f3d
!
! Args:
      integer,intent(in) :: lev0,lev1,lon0,lon1,lat0,lat1
      real,dimension(lev0:lev1,lon0:lon1,lat0:lat1),intent(inout) ::
     |  opout
      character(len=*),intent(in) :: name
!
! Local:
      integer :: k,i,lat,ier
      real,dimension(nlonp4,lev0:lev1) :: op_ik
      real,dimension(lev0:lev1,nlonp4,lat0:lat1) :: op_kij
!
#ifdef VT
!     code = 124 ; state = 'filter_op' ; activity='Filtering'
      call vtbegin(124,ier)
#endif
!
! Define lons in op_kij from current task subdomain opout:
<<<<<<< HEAD
      op_kij = 0.
      do lat=lat0,lat1
=======
      op_kij = 0._rp
      do j=lat0,lat1
>>>>>>> 3426e9ce
        do i=lon0,lon1
          do k=lev0,lev1
            op_kij(k,i,lat) = opout(k,i,lat)
          enddo ! k=lev0,lev1
        enddo ! i=lon0,lon1
      enddo ! lat=lat0,lat1
!
! Gather longitudes into tasks in first longitude column of task table
!   (leftmost of each lat-row) for global fft. (i.e., tasks with mytidi==0
!   gather lons from other tasks in that row). This includes all latitudes.
!
      call mp_gatherlons_f3d(op_kij,lev0,lev1,lon0,lon1,lat0,lat1,1,
     |  name)
!
! Only leftmost tasks at each lat-row of tasks does the global filtering:
        if (mytidi==0) then
!
! Loop through subdomain latitudes:
          latscan: do lat=lat0,lat1
!
! Define 2d array at all longitudes for filter:
            do i=1,nlonp4
              do k=lev0,lev1
                op_ik(i,k) = op_kij(k,i,lat)
              enddo ! k=lev0,lev1
            enddo ! i=1,nlonp4
!
! Do the filtering:
            call ringfilter(op_ik,lev0,lev1,3,name,lat)
!
! Return filtered array to op_kij:
            do i=1,nlonp4
              do k=lev0,lev1
                op_kij(k,i,lat) = op_ik(i,k)
              enddo ! k=lev0,lev1
            enddo ! i=1,nlonp4
          enddo latscan ! lat=lat0,lat1
        endif ! mytidi==0
!
! Now leftmost task at each lat-row must redistribute filtered data
! back to other tasks in the lat-row (mytidi>0,mytidj) (includes latitude):
!
      call mp_scatterlons_f3d(op_kij,lev0,lev1,lon0,lon1,lat0,lat1,1,
     |  name)
!
! Return filtered array to opout at task subdomain:
      do lat=lat0,lat1
        do i=lon0,lon1
          do k=lev0,lev1
            opout(k,i,lat) = op_kij(k,i,lat)
          enddo ! k=lev0,lev1
        enddo ! i=lon0,lon1
      enddo ! lat=lat0,lat1
!
#ifdef VT
!     code = 124 ; state = 'filter_op' ; activity='Filtering'
      call vtend(124,ier)
#endif
!
      end subroutine filter_op
!-----------------------------------------------------------------------
      end module oplus_module<|MERGE_RESOLUTION|>--- conflicted
+++ resolved
@@ -5,14 +5,6 @@
 ! Open Source Academic Research License Agreement contained in the file
 ! tiegcmlicense.txt.
 !
-<<<<<<< HEAD
-=======
-      use params_module,only: nlat,nlonp4,dz,nlon,dlev,nlevp1,rp
-      use magfield_module,only: bx,by,bz,bmod2 ! (nlonp4,-1:nlat+2)
-      use addfld_module,only: addfld
-      use diags_module,only: mkdiag_BXYZ,mkdiag_BMAG
-!
->>>>>>> 3426e9ce
 ! VT vampir tracing:
 !
 #ifdef VT
@@ -47,7 +39,7 @@
      |  lat0,lat1  ! first,last latitude  indices for current task (S->N)
 !
 ! Input fields (full 3d task subdomain):
-      real,dimension(lev0:lev1,lon0-2:lon1+2,lat0-2:lat1+2),
+      real(rp),dimension(lev0:lev1,lon0-2:lon1+2,lat0-2:lat1+2),
      |  intent(in) ::
      |  tn, te, ti, ! neutral, electron, and ion temperatures (deg K)
      |  o2, o1, he, ! O2, O, He mass mixing ratios
@@ -62,7 +54,7 @@
      |  optm1       ! O+ at time n-1
 !
 ! Output fields (full 3d task subdomain):
-      real,dimension(lev0:lev1,lon0-2:lon1+2,lat0-2:lat1+2),
+      real(rp),dimension(lev0:lev1,lon0-2:lon1+2,lat0-2:lat1+2),
      |  intent(out) ::
      |  opout,    ! O+ output for next timestep
      |  optm1out, ! O+ output for time n-1
@@ -209,7 +201,7 @@
      |  lat0,lat1  ! first,last latitude  indices for current task (S->N)
 !
 ! Input fields (full 3d task subdomain):
-      real(rp),dimension(lev0:lev1,lon0-2:lon1+2,lat0-2:lat1+2),
+      real,dimension(lev0:lev1,lon0-2:lon1+2,lat0-2:lat1+2),
      |  intent(in) ::
      |  tn, te, ti, ! neutral, electron, and ion temperatures (deg K)
      |  o2, o1, he, ! O2, O, He mass mixing ratios
@@ -221,19 +213,13 @@
      |  xnmbar,     ! p0*e(-z)*mbar/kT
      |  scht        ! scale height
 !
-<<<<<<< HEAD
 ! Output fields (full 2d task subdomain):
       real,dimension(lon0-2:lon1+2,lat0-2:lat1+2),intent(out) ::
      |  dvb,        ! output of sub divb
      |  ubcrhs,lbcrhs
-=======
-! N2 is intent(inout) for setting halo points (mp_geo_halos_f3d call below)
-      real(rp),dimension(lev0:lev1,lon0-2:lon1+2,lat0-2:lat1+2),
-     |  intent(inout) :: n2
->>>>>>> 3426e9ce
 !
 ! Output fields (full 3d task subdomain):
-      real(rp),dimension(lev0:lev1,lon0-2:lon1+2,lat0-2:lat1+2),
+      real,dimension(lev0:lev1,lon0-2:lon1+2,lat0-2:lat1+2),
      |  intent(out) ::
      |  dj,          ! diffusion coefficients (s13,s14,s15)
      |  tp,          ! Plasma temperature 0.5*(te+ti)
@@ -244,7 +230,6 @@
      |  p_coeff,q_coeff,r_coeff ! coefficients for tridiagonal solver (s1,s2,s3)
 !
 ! Local:
-<<<<<<< HEAD
       real,parameter ::
      |  phid =  2.0e8,
      |  phin = -2.0e8,
@@ -256,89 +241,23 @@
       real,dimension(lon0:lon1,lat0:lat1) ::
      |  opflux     ! upward number flux of O+ (returned by sub oplus_flux) (t7)
       real,dimension(lev0:lev1,lon0:lon1,lat0:lat1) ::
-=======
-      integer :: k,i,lonbeg,lonend,lat,ier,nlevs
-      integer :: jm2,jm1,jp1,jp2 ! lat-2, lat-1, lat+1, lat+2 
-      real(rp),dimension(lon0:lon1,lat0:lat1) ::
-     |  opflux,    ! upward number flux of O+ (returned by sub oplus_flux) (t7)
-     |  dvb        ! output of sub divb
-      real(rp),dimension(lon0:lon1) ::
-     |  ubca, ubcb ! O+ upper boundary condition (were t2,t3)
-      real(rp) :: explic = 1._rp, gmr
-      real(rp),dimension(lev0:lev1,lon0:lon1) ::
-     |  bdzdvb_op,        ! was s7
-     |  explicit,         ! was s4
->>>>>>> 3426e9ce
      |  hdz,              ! was s15
      |  tphdz1,tphdz0,    ! were s13,s12 (using gmr)
      |  djint,            ! was s11
      |  divbz,            ! was s7 (DIV(B)+(DH*D*BZ)/(D*BZ)
      |  hdzmbz,hdzpbz,    ! were s10,s9
      |  tp1,              ! 0.5*(te+ti)
-<<<<<<< HEAD
      |  hdzi,bdotdh_djbz,
      |  djint_tphdz0,djint_tphdz1,
      |  djint_tphdz0_1,djint_tphdz1_1
       real,dimension(lev0:lev1,lon0-2:lon1+2,lat0-2:lat1+2) ::
      |  o2_cm3,o1_cm3,he_cm3,n2_cm3,n2d_cm3,djbz
       real,dimension(lev0:lev1,lon0-2:lon1+2,lat0-2:lat1+2,2) :: tmpf3d
-=======
-     |  wd,bdotdh_djbz,op_loss_out,dopdt,
-     |  diffsum,driftsum,windsum
-      real(rp),dimension(lev0:lev1,lon0:lon1,lat0-1:lat1+1) :: hj ! (s10-s12)
-!
-! For O+ "smooth floor". The floor is a
-! spatial gaussian based on the O+ minimum (opmin below).
-!
-! 1/21/16 btf: O+ minimum increased from 1000 to 3000.
-! (This alleviates numerical instability that can develop
-!  near the equator at the top of the model in some cases,
-!  e.g., it allows the 2.5-deg June solstice solar max 
-!  benchmark to run with step=30 rather than step=20, and
-!  may improve stability in other cases as well.)
-!
-      real :: opmin
-!
-! Local fields at 3d subdomain (must be 3d to bridge latitude scans):
-      real(rp),dimension(lev0:lev1,lon0-2:lon1+2,lat0-2:lat1+2) ::
-     |  bdotu,       ! was s7 (B.U)
-     |  bvel,
-     |  diffj,       ! (D/(H*DZ)*2.*TP+M*G/R)*N(O+) (s7,s8,s9)
-     |  tp,          ! Plasma temperature (te+ti)
-     |  tr,          ! Reduced temperature 0.5*(tn+ti)
-     |  bdotdh_op,   ! (b(h)*del(h))*phi
-     |  bdotdh_opj,  ! (b(h)*del(h))*phi
-     |  bdotdh_diff, ! (b(h)*del(h))*phi
-     |  dj,          ! diffusion coefficients (s13,s14,s15)
-     |  optm1_smooth,! op at time n-1, with shapiro smoother (was s1)
-     |  optm1_smooth2,
-     |  op_prod,
-     |  op_loss,     ! was s13
-     |  vni,djbz,vdotn_h,bdotdh_bvel,diffexp,
-     |  diffp,diffq,diffr,driftp,driftq,driftr,windp,windq,windr
-      real(rp),dimension(lev0:lev1,lon0-2:lon1+2,lat0-2:lat1+2,5) :: f5
-      logical,parameter :: debug=.false. ! if set write print statements to stdout
-!
-! External:
-      real,external :: fslt
-!
-      if (debug) write(6,"('Enter oplus.')")
-#ifdef VT
-!     code = 113 ; state = 'oplus' ; activity='ModelCode'
-      call vtbegin(113,ier)
-#endif
->>>>>>> 3426e9ce
 !
 ! Number of pressure levels (this will equal nlevp1):
       nlevs = lev1-lev0+1 ! for bndlons calls
 !
-<<<<<<< HEAD
 ! Calculate O+ number flux in opflux for sub oplus (was sub opflux).
-=======
-      call mp_polelats_f3d(n2(:,lon0:lon1,:),   ! 3rd dim is lat0-2:lat1+2
-     |  lev0,lev1,lon0,lon1,lat0,lat1,1,(/1._rp/)) ! last arg means no change in polesign
-      call mp_geo_halos_f3d(n2,lev0,lev1,lon0,lon1,lat0,lat1,1)      
->>>>>>> 3426e9ce
 !
 ! Change upper boundary flux as electron heat flux in settei
       do lat=lat0,lat1
@@ -421,7 +340,6 @@
 !   40% change in ambipolar diffusion DJ, but only 10% or so
 !   change in O+ and Ne, and very small differences in NMF2,HMF2,TEC.
 !   Wenbin feels there should be larger changes in these fields
-<<<<<<< HEAD
 !   as a consequence of fixing this bug.
             tr = 0.5*(tn(k,i,lat)+ti(k,i,lat))
 !
@@ -459,44 +377,6 @@
 !
 !     do lat=lat0,lat1
 !       call addfld('DJ','DJ: Ambipolar Diffusion of O+',' ',
-=======
-!   as a consequence of fixing this bug. 
-!
-      do i=lon0,lon1
-        do k=lev0,lev1-1
-          tr(k,i,jm1) = 0.5_rp*(tn(k,i,jm1)+ti(k,i,jm1))
-          tr(k,i,lat) = 0.5_rp*(tn(k,i,lat)+ti(k,i,lat))
-          tr(k,i,jp1) = 0.5_rp*(tn(k,i,jp1)+ti(k,i,jp1))
-        enddo
-      enddo
-      tr(lev1,:,:) = 0._rp
-!     call addfld('TR','TR: reduced temperature (0.5*(tn+ti))',' ',
-!    |  tr(lev0:lev1-1,lon0:lon1,lat),
-!    |  'lev',lev0,lev1-1,'lon',lon0,lon1,lat)
-!
-! rrk returns djm1,dj,djp1:
-!
-      call rrk(xnmbar(:,lon0:lon1,jm1),
-     |  o2(:,lon0:lon1,jm1),o1(:,lon0:lon1,jm1),
-     |  he(:,lon0:lon1,jm1),n2(:,lon0:lon1,jm1),
-     |  tr(:,lon0:lon1,jm1),dj(:,lon0:lon1,jm1),
-     |  vni(:,lon0:lon1,jm1),lon0,lon1,lev0,lev1)
-
-      call rrk(xnmbar(:,lon0:lon1,lat),
-     |  o2(:,lon0:lon1,lat),o1(:,lon0:lon1,lat),
-     |  he(:,lon0:lon1,lat),n2(:,lon0:lon1,lat),
-     |  tr(:,lon0:lon1,lat),dj(:,lon0:lon1,lat),
-     |  vni(:,lon0:lon1,lat),lon0,lon1,lev0,lev1)
-
-      call rrk(xnmbar(:,lon0:lon1,jp1),
-     |  o2(:,lon0:lon1,jp1),o1(:,lon0:lon1,jp1),
-     |  he(:,lon0:lon1,jp1),n2(:,lon0:lon1,jp1),
-     |  tr(:,lon0:lon1,jp1),dj(:,lon0:lon1,jp1),
-     |  vni(:,lon0:lon1,jp1),lon0,lon1,lev0,lev1)
-
-      if (debug) write(6,"('oplus after rrk: lat=',i3)") lat
-!     call addfld('DJ','DJ: Ambipolar Diffusion of O+',' ',
->>>>>>> 3426e9ce
 !    |    dj(lev0:lev1-1,lon0:lon1,lat),
 !    |    'lev',lev0,lev1-1,'lon',lon0,lon1,lat)
 !     enddo ! lat=lat0,lat1
@@ -556,7 +436,6 @@
         enddo ! i=lon0,lon1
       enddo ! lat=lat0,lat1
 !
-<<<<<<< HEAD
 ! Fill up halo points of bdotu, djbz (used in bdotdh calls)
       do lat=lat0,lat1
         do i=lon0,lon1
@@ -578,23 +457,6 @@
           enddo ! k=lev0,lev1-1
         enddo ! i=lon0-2,lon1+2
       enddo ! lat=lat0-2,lat1+2
-=======
-      tp(lev1,:,jm1:jp1) = 0._rp
-      call diffus(
-     |  tp(:,lon0:lon1,jm1),op(:,lon0:lon1,jm1),hj(:,:,jm1),
-     |  diffj(:,lon0:lon1,jm1),lon0,lon1,lev0,lev1)
-      call diffus(
-     |  tp(:,lon0:lon1,lat),op(:,lon0:lon1,lat),hj(:,:,lat),
-     |  diffj(:,lon0:lon1,lat),lon0,lon1,lev0,lev1)
-      call diffus(
-     |  tp(:,lon0:lon1,jp1),op(:,lon0:lon1,jp1),hj(:,:,jp1),
-     |  diffj(:,lon0:lon1,jp1),lon0,lon1,lev0,lev1)
-
-      if (debug) write(6,"('oplus after diffus: lat=',i3)") lat
-!     call addfld('DIFFJ','DIFFJ after diffus',' ',
-!    |  diffj(lev0:lev1-1,lon0:lon1,lat),
-!    |  'lev',lev0,lev1-1,'lon',lon0,lon1,lat)
->>>>>>> 3426e9ce
 !
       do lat=lat0,lat1
         do i=lon0,lon1
@@ -606,7 +468,6 @@
 !    |    'lev',lev0,lev1,'lon',lon0,lon1,lat)
       enddo ! lat=lat0,lat1
 !
-<<<<<<< HEAD
       do lat=lat0,lat1
         do i=lon0,lon1
           do k=lev0,lev1-2
@@ -632,23 +493,6 @@
 !    |    'lev',lev0,lev1,'lon',lon0,lon1,lat)
 !       call addfld('TPHDZ0',' ',' ',tphdz0(:,:,lat),
 !    |    'lev',lev0,lev1,'lon',lon0,lon1,lat)
-=======
-! Shapiro smoother: optm1 is O+ at time n-1 (optm1_smooth was s1)
-! optm1_smooth will be used in explicit terms below.
-      do i=lon0,lon1
-        do k=lev0,lev1-1
-          optm1_smooth(k,i,lat) = optm1(k,i,lat)-shapiro/nstep_sub*
-     |      (optm1(k,i,jp2)+optm1(k,i,jm2)-4._rp*
-     |      (optm1(k,i,jp1)+optm1(k,i,jm1))+6._rp*
-     |       optm1(k,i,lat))
-        enddo ! k=lev0,lev1-1
-      enddo ! i=lon0,lon1
-!     call addfld('OPTM1_SM0' ,' ',' ',
-!    |  optm1_smooth(lev0:lev1-1,lon0:lon1,lat),
-!    |  'lev',lev0,lev1-1,'lon',lon0,lon1,lat)
-!
-        if (debug) write(6,"('oplus end first lat scan: lat=',i3)") lat
->>>>>>> 3426e9ce
       enddo ! lat=lat0,lat1
 !
       call bdotdh(djbz,bdotdh_djbz,lev0,lev1,lon0,lon1,lat0,lat1)
@@ -852,7 +696,6 @@
         enddo ! i=lon0,lon1
       enddo ! lat=lat0,lat1
 !
-<<<<<<< HEAD
 !     do lat=lat0,lat1
 !       call addfld('P_COEFF',' ',' ',
 !    |    p_coeff(lev0:lev1-1,lon0:lon1,lat),
@@ -880,118 +723,6 @@
      |  lev0,lev1, ! first,last pressure  indices for current task (bot->top)
      |  lon0,lon1, ! first,last longitude indices for current task (W->E)
      |  lat0,lat1  ! first,last latitude  indices for current task (S->N)
-=======
-! Note if input flag DYNAMO<=0, then ui,vi,wi velocities will be zero.
-      do i=lonbeg,lonend
-        do k=lev0,lev1-1
-          vdotn_h(k,i,lat) = 1._rp/(2._rp*re)*
-     |      (1._rp/(cs(lat)*dlamda)*
-     |      (0.5_rp*(ui(k,i,lat)+ui(k+1,i,lat))*bmod2(i,lat)**2*
-     |      (op(k,i+1,lat)/bmod2(i+1,lat)**2-
-     |       op(k,i-1,lat)/bmod2(i-1,lat)**2))+
-!
-     |      1._rp/dphi*
-     |      (0.5_rp*(vi(k,i,lat)+vi(k+1,i,lat))*bmod2(i,lat)**2*
-     |      (op(k,i,jp1)/bmod2(i,jp1)**2-
-     |       op(k,i,jm1)/bmod2(i,jm1)**2)))
-          explicit(k,i) =
-     |      explicit(k,i)+vdotn_h(k,i,lat)+bdotdh_bvel(k,i,lat)
-        enddo ! k=lev0,lev1-1
-      enddo ! i=lon0+2,lon1-2
-!
-! Periodic points for explicit terms.
-! This is apparently unnecessary:
-!     call periodic_f2d(explicit,lon0,lon1,nlevs)
-
-!     call addfld('EXPLIC1',' ',' ',explicit(lev0:lev1-1,:),
-!    |    'lev',lev0,lev1-1,'lon',lon0,lon1,lat)
-
-      do i=lon0,lon1
-        dvb(i,lat) = dvb(i,lat)/bz(i,lat)
-      enddo ! i=lon0,lon1
-!      
-      do i=lon0,lon1
-        do k=lev0,lev1-1
-          hdz(k,i) = 1._rp/(hj(k,i,lat)*dz)
-          tp1(k,i) = 0.5_rp*(ti(k,i,lat)+te(k,i,lat))
-        enddo ! k=lev0,lev1-1
-      enddo ! i=lon0,lon1
-
-!     call addfld('TP1',' ',' ',tp1(lev0:lev1-1,:),
-!    |  'lev',lev0,lev1-1,'lon',lon0,lon1,lat)
-!     call addfld('HDZ',' ',' ',hdz(lev0:lev1-1,:),
-!    |  'lev',lev0,lev1-1,'lon',lon0,lon1,lat)
-!
-! gmr = G*M(O+)/(2.*R)
-      gmr = grav*rmass_op/(2._rp*gask)
-      do i=lon0,lon1
-        do k=lev0,lev1-2
-          tphdz1(k+1,i) = 2.*tp1(k+1,i)*(0.5_rp*
-     |      (hdz(k,i)+hdz(k+1,i)))+
-     |      gmr ! s13
-          tphdz0(k+1,i) = 2.*tp1(k  ,i)*(0.5_rp*
-     |      (hdz(k,i)+hdz(k+1,i)))-
-     |      gmr ! s12
-        enddo ! k=lev0,lev1-2
-      enddo ! i=lon0,lon1
-!
-! Upper and lower boundaries:
-      do i=lon0,lon1
-        tphdz1(lev0,i) = 2._rp*tp1(lev0,i)*
-     |                   (1.5_rp*hdz(lev0,i)-
-     |                   0.5_rp*hdz(lev0+1,i))+gmr
-        tphdz1(lev1,i) = 2._rp*(2._rp*tp1(lev1-1,i)-
-     |                   tp1(lev1-2,i))*
-     |                   (1.5_rp*hdz(lev1-1,i)-
-     |                   0.5_rp*hdz(lev1-2,i))+gmr
-        tphdz0(lev0,i) = 2._rp*(2._rp*tp1(lev0,i)-
-     |                   tp1(lev0+1,i))*
-     |                   (1.5_rp*hdz(lev0,i)-
-     |                   0.5_rp*hdz(lev0+1,i))-gmr
-        tphdz0(lev1,i) = 2._rp*tp1(lev1-1,i)*
-     |                   (1.5_rp*hdz(lev1-1,i)-
-     |                   0.5_rp*hdz(lev1-2,i))-gmr
-      enddo ! i=lon0,lon1
-
-!     call addfld('TPHDZ1',' ',' ',tphdz1,
-!    |  'lev',lev0,lev1,'lon',lon0,lon1,lat)
-!     call addfld('TPHDZ0',' ',' ',tphdz0,
-!    |  'lev',lev0,lev1,'lon',lon0,lon1,lat)
-!
-! djint = dj at interfaces:
-      do i=lon0,lon1
-        do k=lev0,lev1-2
-          djint(k+1,i) = 0.5_rp*(dj(k,i,lat)+dj(k+1,i,lat))
-        enddo ! k=lev0,lev1-2
-        djint(lev0,i) = (1.5_rp*dj(lev0  ,i,lat)-
-     |                  0.5_rp*dj(lev0+1,i,lat))
-        djint(lev1,i) = (1.5_rp*dj(lev1-1,i,lat)-
-     |                  0.5_rp*dj(lev1-2,i,lat))
-      enddo ! i=lon0,lon1
-!     call addfld('DJINT' ,' ',' ',djint,
-!    |  'lev',lev0,lev1,'lon',lon0,lon1,lat)
-!
-      call bdotdh(
-     |  djbz(:,lon0:lon1,jm1),djbz(:,:,lat),djbz(:,lon0:lon1,jp1),
-     |  bdotdh_djbz,lon0,lon1,lev0,lev1,lat)
-!
-! divbz = (DIV(B)+(DH*D*BZ)/(D*BZ) (was s7)
-      do i=lonbeg,lonend
-        do k=lev0,lev1-1
-          divbz(k,i) = 
-     |      dvb(i,lat)+bdotdh_djbz(k,i)/(dj(k,i,lat)*bz(i,lat)**2)
-        enddo ! k=lev0,lev1-1
-      enddo ! i=lonbeg,lonend
-
-! Periodic points for divbz apparently not necessary:
-!     call periodic_f2d(divbz,lon0,lon1,nlevs)
-!
-! Set periodic points to zero to avoid NaNS trap:
-      if (lon0==1) divbz(:,lon0:lon0+1) = 0._rp
-      if (lon1==nlonp4) divbz(:,lon1-1:lon1) = 0._rp
-!     call addfld('DIVBZ' ,' ',' ',divbz(lev0:lev1-1,:),
-!    |  'lev',lev0,lev1-1,'lon',lon0,lon1,lat)
->>>>>>> 3426e9ce
 !
 ! Input fields (full 3d task subdomain):
       real,dimension(lev0:lev1,lon0-2:lon1+2,lat0-2:lat1+2),
@@ -1003,24 +734,10 @@
      |  intent(out) ::
      |  optm1_smooth ! op at time n-1, with shapiro smoother (was s1)
 !
-<<<<<<< HEAD
 ! Local:
       integer :: k,i,lat
       real,dimension(lev0:lev1,lon0-2:lon1+2,lat0:lat1) ::
      |  optm1_smooth1 ! op at time n-1, with shapiro smoother (was s1)
-=======
-      do i=lon0,lon1
-        do k=lev0,lev1-1
-          hdzmbz(k,i) = (hdz(k,i)-0.5_rp*divbz(k,i))*bz(i,lat)**2
-          hdzpbz(k,i) = (hdz(k,i)+0.5_rp*divbz(k,i))*bz(i,lat)**2
-        enddo ! k=lev0,lev1-1
-      enddo ! i=lon0,lon1
-
-!     call addfld('HDZMBZ' ,' ',' ',hdzmbz(lev0:lev1-1,:),
-!    |  'lev',lev0,lev1-1,'lon',lon0,lon1,lat)
-!     call addfld('HDZPBZ' ,' ',' ',hdzpbz(lev0:lev1-1,:),
-!    |  'lev',lev0,lev1-1,'lon',lon0,lon1,lat)
->>>>>>> 3426e9ce
 !
 ! Save inputs to secondary history file:
 !
@@ -1049,7 +766,6 @@
 ! Boundary longitudes for optm1_smooth1 were obtained after first
 ! latitude scan above.
 !
-<<<<<<< HEAD
       do lat=lat0,lat1
         do i=lon0,lon1
           do k=lev0,lev1-1
@@ -1177,156 +893,10 @@
 !    |    diffj(lev0:lev1-1,lon0:lon1,lat),
 !    |    'lev',lev0,lev1-1,'lon',lon0,lon1,lat)
 !     enddo ! lat=lat0,lat1
-=======
-      do i=lon0,lon1
-        do k=lev0,lev1-1
-          optm1_smooth2(k,i,lat) =
-     |      optm1_smooth(k,i,lat)-shapiro/nstep_sub*
-     |      (optm1_smooth(k,i+2,lat)+optm1_smooth(k,i-2,lat)-4._rp*
-     |      (optm1_smooth(k,i+1,lat)+optm1_smooth(k,i-1,lat))+6._rp*
-     |       optm1_smooth(k,i,lat))
-        enddo
-      enddo
-      do i=lonbeg,lonend
-        do k=lev0,lev1-1
-          explicit(k,i) = explicit(k,i)-
-     |      optm1_smooth2(k,i,lat)*dtx2inv*nstep_sub
-        enddo ! k=lev0,lev1
-      enddo ! i=lonbeg,lonend
-
-!     call addfld('OPTM1_SM1' ,' ',' ',
-!    |  optm1_smooth(lev0:lev1-1,lon0:lon1,lat),
-!    |  'lev',lev0,lev1-1,'lon',lon0,lon1,lat)
-!     call addfld('EXPLIC2' ,' ',' ',explicit(lev0:lev1-1,:),
-!    |  'lev',lev0,lev1-1,'lon',lon0,lon1,lat)
-! 
-! Begin coefficients p_coeff, q_coeff, r_coeff  (s1,s2,s3)
-      do i=lon0,lon1
-        do k=lev0,lev1-1
-          diffp(k,i,lat) =   hdzmbz(k,i)*djint(k  ,i)*tphdz0(k  ,i)
-          diffq(k,i,lat) = -(hdzpbz(k,i)*djint(k+1,i)*tphdz0(k+1,i)+
-     |                       hdzmbz(k,i)*djint(k  ,i)*tphdz1(k  ,i))
-          diffr(k,i,lat) =   hdzpbz(k,i)*djint(k+1,i)*tphdz1(k+1,i)
-        enddo ! k=lev0,lev1-1
-      enddo ! i=lon0,lon1
-
-!     call addfld('P_COEFF0',' ',' ',diffp(lev0:lev1-1,:,lat),
-!    |  'lev',lev0,lev1-1,'lon',lon0,lon1,lat)
-!     call addfld('Q_COEFF0',' ',' ',diffq(lev0:lev1-1,:,lat),
-!    |  'lev',lev0,lev1-1,'lon',lon0,lon1,lat)
-!     call addfld('R_COEFF0',' ',' ',diffr(lev0:lev1-1,:,lat),
-!    |  'lev',lev0,lev1-1,'lon',lon0,lon1,lat)
-!
-! Continue coefficients with vertical ion velocity:
-      do i=lon0,lon1
-        do k=lev0,lev1-2
-          driftp(k+1,i,lat) =
-     |      0.5_rp*(wi(k+1,i,lat)+wi(k+2,i,lat))*0.5*hdz(k+1,i)
-          driftq(k,i,lat) =
-     |      -0.5_rp*(wi(k,i,lat)+wi(k+1,i,lat))*6._rp/re
-          driftr(k,i,lat) =
-     |      -0.5_rp*(wi(k,i,lat)+wi(k+1,i,lat))*0.5_rp*hdz(k,i)
-        enddo ! k=lev0,lev1-2
-      enddo ! i=lon0,lon1
-!
-! Upper and lower boundaries:
-      do i=lon0,lon1
-        driftp(lev0,i,lat) = 
-     |    0.5_rp*(wi(lev0,i,lat)+wi(lev0+1,i,lat))*
-     |    0.5_rp*hdz(lev0,i)
-        driftq(lev1-1,i,lat) =
-     |    -0.5_rp*(wi(lev1,i,lat)+wi(lev1-1,i,lat))*
-     |    6._rp/re
-        driftr(lev1-1,i,lat) =
-     |    -0.5_rp*(wi(lev1,i,lat)+wi(lev1-1,i,lat))*
-     |    0.5_rp*hdz(lev1-1,i)
-      enddo ! i=lon0,lon1
-
-!     call addfld('P_COEFF1',' ',' ',driftp(lev0:lev1-1,:,lat),
-!    |  'lev',lev0,lev1-1,'lon',lon0,lon1,lat)
-!     call addfld('Q_COEFF1',' ',' ',driftq(lev0:lev1-1,:,lat),
-!    |  'lev',lev0,lev1-1,'lon',lon0,lon1,lat)
-!     call addfld('R_COEFF1',' ',' ',driftr(lev0:lev1-1,:,lat),
-!    |  'lev',lev0,lev1-1,'lon',lon0,lon1,lat)
-!
-! Continue coefficients with vertical neutral wind:
-      do i=lon0,lon1
-        do k=lev0,lev1-2
-          windp(k+1,i,lat) = bz(i,lat)*bdotu(k,i,lat)*
-     |         0.5_rp*hdz(k+1,i)
-          windq(k,i,lat) = -bdotu(k,i,lat)*dvb(i,lat)*bz(i,lat)
-          windr(k,i,lat) = -bz(i,lat)*bdotu(k+1,i,lat)*
-     |         0.5_rp*hdz(k,i)
-        enddo ! k=lev0,lev1-2
-      enddo ! i=lon0,lon1
-!
-! Upper and lower boundaries:
-      do i=lon0,lon1
-        windp(lev0,i,lat) = bz(i,lat)*
-     |    (2._rp*bdotu(lev0,i,lat)-
-     |    bdotu(lev0+1,i,lat))*0.5_rp*hdz(lev0,i)
-        windq(lev1-1,i,lat) = -bdotu(lev1-1,i,lat)*dvb(i,lat)*bz(i,lat)
-        windr(lev1-1,i,lat) = bz(i,lat)*
-     |   (2._rp*bdotu(lev1-1,i,lat)-bdotu(lev1-2,i,lat))*
-     |    0.5_rp*hdz(lev1-1,i)
-      enddo ! i=lon0,lon1
-
-!     call addfld('P_COEFF2',' ',' ',windp(lev0:lev1-1,:,lat),
-!    |  'lev',lev0,lev1-1,'lon',lon0,lon1,lat)
-!     call addfld('Q_COEFF2',' ',' ',windq(lev0:lev1-1,:,lat),
-!    |  'lev',lev0,lev1-1,'lon',lon0,lon1,lat)
-!     call addfld('R_COEFF2',' ',' ',windr(lev0:lev1-1,:,lat),
-!    |  'lev',lev0,lev1-1,'lon',lon0,lon1,lat)
-!
-! Additions to Q coefficients:
-      do i=lon0,lon1
-        do k=lev0,lev1-1
-          p_coeff(k,i) = diffp(k,i,lat)+driftp(k,i,lat)+windp(k,i,lat)
-          q_coeff(k,i) = diffq(k,i,lat)+driftq(k,i,lat)+windq(k,i,lat)
-     |      -dtx2inv*nstep_sub
-          r_coeff(k,i) = diffr(k,i,lat)+driftr(k,i,lat)+windr(k,i,lat)
-        enddo ! k=lev0,lev1-1
-      enddo ! i=lon0,lon1
-!
-! Upper boundary condition for O+:
-      do i=lon0,lon1
-        ubca(i) = 0._rp
-        ubcb(i) = -bz(i,lat)**2*djint(lev1,i)*tphdz0(lev1,i)-ubca(i) ! t3
-        ubca(i) = -bz(i,lat)**2*djint(lev1,i)*tphdz1(lev1,i)+ubca(i) ! t2
-!
-! Q = Q+B/A*R
-        q_coeff(lev1-1,i) = q_coeff(lev1-1,i)+ubcb(i)/ubca(i)*
-     |    r_coeff(lev1-1,i) 
-!
-! F = F -R/A*PHI
-        explicit(lev1-1,i) = explicit(lev1-1,i)-opflux(i,lat)*
-     |    r_coeff(lev1-1,i)/ubca(i)
-        r_coeff(lev1-1,i) = 0._rp
-      enddo ! i=lon0,lon1
-
-!     call addfld('EXPLIC3',' ',' ',explicit(lev0:lev1-1,:),
-!    |  'lev',lev0,lev1-1,'lon',lon0,lon1,lat)
-!     call addfld('P_COEFF2',' ',' ',p_coeff(lev0:lev1-1,:),
-!    |  'lev',lev0,lev1-1,'lon',lon0,lon1,lat)
-!     call addfld('Q_COEFF2',' ',' ',q_coeff(lev0:lev1-1,:),
-!    |  'lev',lev0,lev1-1,'lon',lon0,lon1,lat)
-!     call addfld('R_COEFF2',' ',' ',r_coeff(lev0:lev1-1,:),
-!    |  'lev',lev0,lev1-1,'lon',lon0,lon1,lat)
-
-!     call addfld('QOP2P_OP',' ',' ',qop2p(:,lon0:lon1,lat),
-!    |  'lev',lev0,lev1,'lon',lon0,lon1,lat)
-!     call addfld('QOP2D_OP',' ',' ',qop2d(:,lon0:lon1,lat),
-!    |  'lev',lev0,lev1,'lon',lon0,lon1,lat)
-!     call addfld('RK20',' ',' ',rk20(lev0:lev1-1,lon0:lon1,lat),
-!    |  'lev',lev0,lev1-1,'lon',lon0,lon1,lat)
-!     call addfld('RK25',' ',' ',rk25(lev0:lev1-1,lon0:lon1,lat),
-!    |  'lev',lev0,lev1-1,'lon',lon0,lon1,lat)
->>>>>>> 3426e9ce
 !
 ! bdotdh_op = (B(H).DEL(H))*(D/(H*DZ)*TP+M*G/R)*N(O+)
 ! then bdotdh_op = d*bz*bdotdh_op
 !
-<<<<<<< HEAD
       call bdotdh(diffj,bdotdh_op,lev0,lev1,lon0,lon1,lat0,lat1)
 !
       do lat=lat0,lat1
@@ -1344,83 +914,6 @@
 ! bdotdh_opj   = (B(H).DEL(H))*2.*TP*N(O+)      (J)
       call bdotdh(2.*tpop,bdotdh_opj(:,lon0:lon1,lat0:lat1),
      |  lev0,lev1,lon0,lon1,lat0,lat1)
-=======
-      do i=lon0,lon1
-        do k=lev0,lev1-1
-          xiop2p(k,i,lat) = 
-     |      0.5_rp*(qop2p(k,i,lat)+qop2p(k+1,i,lat))/((xnmbar(k,i,lat)*
-     |      ((rk16+rk17)*n2(k,i,lat)*rmassinv_n2+
-     |      rk18*o1(k,i,lat)*rmassinv_o1))+
-     |      (rk19(k,i,lat)+rk20(k,i,lat))*ne(k,i,lat)+rk21+rk22)
-! 
-          xiop2d(k,i,lat) = 
-     |      (0.5_rp*(qop2d(k,i,lat)+qop2d(k+1,i,lat))+(rk20(k,i,lat)*
-     |      ne(k,i,lat)+rk22)*xiop2p(k,i,lat))/((xnmbar(k,i,lat)*
-     |      (rk23*n2(k,i,lat)*rmassinv_n2+rk24*
-     |      o1(k,i,lat)*rmassinv_o1+rk26*o2(k,i,lat)*rmassinv_o2))+
-     |      rk25(k,i,lat)*ne(k,i,lat)+rk27)
-! 
-          op_loss(k,i,lat) = 
-     |      xnmbar(k,i,lat)*(rk1(k,i,lat)*o2(k,i,lat)*rmassinv_o2+
-     |      rk2(k,i,lat)*n2(k,i,lat)*rmassinv_n2+rk10*
-     |      n2d(k,i,lat)*rmassinv_n2d)
-!
-          q_coeff(k,i) = q_coeff(k,i)-op_loss(k,i,lat)
-        enddo ! k=lev0,lev1-1
-      enddo ! i=lon0,lon1
-
-!     call addfld('XIOP2P',' ',' ',xiop2p(lev0:lev1,lon0:lon1,lat),
-!    |  'lev',lev0,lev1,'lon',lon0,lon1,lat)
-!     call addfld('XIOP2D',' ',' ',xiop2d(lev0:lev1,lon0:lon1,lat),
-!    |  'lev',lev0,lev1,'lon',lon0,lon1,lat)
-!     call addfld('OP_LOSS',' ',' ',op_loss(lev0:lev1-1,lon0:lon1,lat),
-!    |  'lev',lev0,lev1-1,'lon',lon0,lon1,lat)
-!     call addfld('OP_QOP',' ',' ',qop(lev0:lev1,lon0:lon1,lat),
-!    |  'lev',lev0,lev1,'lon',lon0,lon1,lat)
-!     call addfld('OP_NE' ,' ',' ',ne(lev0:lev1,lon0:lon1,lat),
-!    |  'lev',lev0,lev1,'lon',lon0,lon1,lat)
-!     call addfld('OP_O1' ,' ',' ',o1(lev0:lev1,lon0:lon1,lat),
-!    |  'lev',lev0,lev1,'lon',lon0,lon1,lat)
-!     call addfld('OP_TN' ,' ',' ',tn(lev0:lev1,lon0:lon1,lat),
-!    |  'lev',lev0,lev1,'lon',lon0,lon1,lat)
-!     call addfld('OP_RK19' ,' ',' ',rk19(lev0:lev1-1,lon0:lon1,lat),
-!    |  'lev',lev0,lev1-1,'lon',lon0,lon1,lat)
-!     call addfld('OP_RK25' ,' ',' ',rk25(lev0:lev1-1,lon0:lon1,lat),
-!    |  'lev',lev0,lev1-1,'lon',lon0,lon1,lat)
-!
-! Add source term to RHS (explicit terms):
-      do i=lon0,lon1
-        do k=lev0,lev1-1
-          op_prod(k,i,lat) =
-     |      0.5_rp*(qop(k,i,lat)+qop(k+1,i,lat))+(rk19(k,i,lat)*
-     |      ne(k,i,lat)+rk21)*
-     |      xiop2p(k,i,lat)+(rk25(k,i,lat)*ne(k,i,lat)+rk27)*
-     |      xiop2d(k,i,lat)+(rk18*xiop2p(k,i,lat)+rk24*xiop2d(k,i,lat))*
-     |      o1(k,i,lat)*rmassinv_o1*xnmbar(k,i,lat)
-          explicit(k,i) = explicit(k,i)-op_prod(k,i,lat)
-        enddo ! k=lev0,lev1-1
-      enddo ! i=lon0,lon1
-!     call addfld('EXPLIC4',' ',' ',explicit(lev0:lev1-1,:),
-!    |  'lev',lev0,lev1-1,'lon',lon0,lon1,lat)
-!
-! Lower boundary condition N(O+) = Q/L:
-      do i=lon0,lon1
-        q_coeff(lev0,i) = q_coeff(lev0,i)-p_coeff(lev0,i) 
-        explicit(lev0,i) = explicit(lev0,i)-2._rp*p_coeff(lev0,i)*
-     |    qop(lev0,i,lat)/
-     |    (1.5_rp*op_loss(lev0,i,lat)-0.5_rp*op_loss(lev0+1,i,lat))
-        p_coeff(lev0,i) = 0._rp
-      enddo ! i=lon0,lon1
-
-!     call addfld('P_COEFF',' ',' ',p_coeff(lev0:lev1-1,:),
-!    |  'lev',lev0,lev1-1,'lon',lon0,lon1,lat)
-!     call addfld('Q_COEFF',' ',' ',q_coeff(lev0:lev1-1,:),
-!    |  'lev',lev0,lev1-1,'lon',lon0,lon1,lat)
-!     call addfld('R_COEFF',' ',' ',r_coeff(lev0:lev1-2,:),
-!    |  'lev',lev0,lev1-2,'lon',lon0,lon1,lat)
-!     call addfld('EXPLIC5',' ',' ',explicit(lev0:lev1-1,:),
-!    |  'lev',lev0,lev1-1,'lon',lon0,lon1,lat)
->>>>>>> 3426e9ce
 !
       do lat=lat0,lat1
         do i=lon0,lon1
@@ -1436,53 +929,10 @@
       do lat=lat0,lat1
         do i=lon0,lon1
           do k=lev0,lev1-1
-<<<<<<< HEAD
             op_bmod2(k,i,lat) = op(k,i,lat)/bmod2(i,lat)**2
           enddo ! k=lev0,lev1-1
         enddo ! i=lon0,lon1
       enddo ! lat=lat0,lat1
-=======
-            dopdt(k,i) = dtx2inv*nstep_sub*
-     |        (opout(k,i,lat)-optm1_smooth2(k,i,lat))
-            op_loss_out(k,i) = op_loss(k,i,lat)*opout(k,i,lat)
-          enddo
-          do k=lev0+1,lev1-1
-            diffsum (k,i) = diffexp(k,i,lat)+
-     |        diffp (k,i,lat)*opout(k-1,i,lat)+
-     |        diffq (k,i,lat)*opout(k  ,i,lat)+
-     |        diffr (k,i,lat)*opout(k+1,i,lat)
-            driftsum(k,i) = -vdotn_h(k,i,lat)+
-     |        driftp(k,i,lat)*opout(k-1,i,lat)+
-     |        driftq(k,i,lat)*opout(k  ,i,lat)+
-     |        driftr(k,i,lat)*opout(k+1,i,lat)
-            windsum (k,i) = -bdotdh_bvel(k,i,lat)+
-     |        windp (k,i,lat)*opout(k-1,i,lat)+
-     |        windq (k,i,lat)*opout(k  ,i,lat)+
-     |        windr (k,i,lat)*opout(k+1,i,lat)
-          enddo
-        enddo
-        call addfld('DOPDT','O+ changing rate','cm-3s-1',
-     |    dopdt(lev0:lev1-1,:),'lev',lev0,lev1-1,'lon',lon0,lon1,lat)
-        call addfld('OP_PROD','O+ production','cm-3s-1',
-     |    op_prod(lev0:lev1-1,lon0:lon1,lat),
-     |    'lev',lev0,lev1-1,'lon',lon0,lon1,lat)
-        call addfld('OP_LOSS','O+ loss','cm-3s-1',
-     |    -op_loss_out(lev0:lev1-1,:),
-     |    'lev',lev0,lev1-1,'lon',lon0,lon1,lat)
-        call addfld('OP_DIFF',
-     |    'O+ transport due to ambipolar diffusion','cm-3s-1',
-     |    diffsum(lev0+1:lev1-1,:),
-     |    'lev',lev0+1,lev1-1,'lon',lon0,lon1,lat)
-        call addfld('OP_DRIFT',
-     |    'O+ transport due to ion drift','cm-3s-1',
-     |     driftsum(lev0+1:lev1-1,:),
-     |    'lev',lev0+1,lev1-1,'lon',lon0,lon1,lat)
-        call addfld('OP_WIND',
-     |    'O+ transport due to neutral wind','cm-3s-1',
-     |    windsum(lev0+1:lev1-1,:),
-     |    'lev',lev0+1,lev1-1,'lon',lon0,lon1,lat)
-      enddo
->>>>>>> 3426e9ce
 !
       do lat=lat0,lat1
         do i=lon0,lon1
@@ -1560,7 +1010,6 @@
         enddo ! i=lon0-2,lon1+2
       enddo ! lat=lat0-2,lat1+2
 !
-<<<<<<< HEAD
 !     do lat=lat0,lat1
 !       call addfld('BVEL_J',' ',' ',bvel(lev0:lev1-1,lon0:lon1,lat),
 !    |    'lev',lev0,lev1-1,'lon',lon0,lon1,lat)
@@ -1568,19 +1017,6 @@
 !
       call bdotdh(bvel,bdotdh_bvel(:,lon0:lon1,lat0:lat1),
      |  lev0,lev1,lon0,lon1,lat0,lat1)
-=======
-! Upper boundary:
-      opout(lev1,:,lat) = 0._rp
-      optm1out(lev1,:,lat) = 0._rp
-!
-! Insure global non-negative O+:
-      do i=lon0,lon1
-        do k=lev0,lev1-1      
-          if (opout(k,i,lat)    < 0._rp) opout(k,i,lat)    = 0._rp
-          if (optm1out(k,i,lat) < 0._rp) optm1out(k,i,lat) = 0._rp
-        enddo ! k=lev0,lev1-1      
-      enddo ! i=lon0,lon1
->>>>>>> 3426e9ce
 !
 ! Note if input flag DYNAMO<=0, then ui,vi,wi velocities will be zero.
       do lat=lat0,lat1
@@ -1667,7 +1103,6 @@
       use magfield_module,only: rlatm
 !
 ! Args:
-<<<<<<< HEAD
       integer,intent(in) ::
      |  lev0,lev1, ! first,last pressure  indices for current task (bot->top)
      |  lon0,lon1, ! first,last longitude indices for current task (W->E)
@@ -1683,53 +1118,6 @@
       real,dimension(lev0:lev1,lon0-2:lon1+2,lat0-2:lat1+2),
      |  intent(inout) ::
      |  opout     ! O+ output for next timestep
-=======
-      integer,intent(in) :: lon0,lon1,lat0,lat1
-      real,intent(out) :: opflux(lon0:lon1,lat0:lat1)
-!
-! Local:
-      integer :: i,lat
-      real,parameter ::
-     |  phid =  2.0e8_rp,
-     |  phin = -2.0e8_rp,
-     |  ppolar = 0._rp
-      real :: a(lon0:lon1)   ! was t3 ("a" needs a better name)
-      real :: fed(lon0:lon1) ! was t4
-      real :: fen(lon0:lon1) ! was t5
-!
-! Latitude scan:
-      do lat=lat0,lat1
-!
-! Longitude loop:
-        do i=lon0,lon1
-!
-! Change upper boundary flux as electron heat flux in settei
-          if (abs(rlatm(i,lat)) >= pi/4.5_rp) then
-            a(i) = 1._rp
-          elseif (abs(rlatm(i,lat)) <= pi/18._rp) then
-            a(i) = 0._rp
-          else
-            a(i) = .5_rp*(1._rp+cos(abs(rlatm(i,lat))*
-     |             6._rp-pi*4._rp/3._rp))
-          endif
-          fed(i) = phid*a(i)
-          fen(i) = phin*a(i)
-          if (chi(i,lat)-0.5_rp*pi >= 0._rp) then
-            opflux(i,lat) = fen(i)
-          else
-            opflux(i,lat) = fed(i)
-          endif
-          if ((chi(i,lat)*rtd-80._rp)*(chi(i,lat)*rtd-100._rp) < 0._rp)
-     |      opflux(i,lat) = .5_rp*(fed(i)+fen(i))+
-     |      .5_rp*(fed(i)-fen(i))*
-     |        cos(pi*(chi(i,lat)*rtd-80._rp)/20._rp)
-!
-! Add ppolar if magnetic latitude >= 60 degrees:
-          if (abs(rlatm(i,lat))-pi/3._rp >= 0._rp)
-     |      opflux(i,lat) = opflux(i,lat)+ppolar
-        enddo ! i=lon0,lon1
-      enddo ! lat=lat0,lat1
->>>>>>> 3426e9ce
 !
 ! Output fields (full 3d task subdomain):
       real,dimension(lev0:lev1,lon0-2:lon1+2,lat0-2:lat1+2),
@@ -1757,23 +1145,12 @@
 ! optm1(k,i,lat)   : O+ at current latitude and time n-1.
 ! opout(k,i,lat)   : New O+ at current latitude and time.
       do lat=lat0,lat1
-<<<<<<< HEAD
         do i=lon0,lon1
           do k=lev0,lev1-1
             optm1out(k,i,lat) = dtsmooth*op(k,i,lat)+
      |        dtsmooth_div2*(optm1(k,i,lat)+opout(k,i,lat))
           enddo ! k=lev0,lev1-1
         enddo ! i=lon0,lon1
-=======
-        jm1 = lat-1
-        jp1 = lat+1
-        dvb(:,lat) = 0._rp
-        do i=lonbeg,lonend
-          dvb(i,lat) = (((bx(i+1,lat)-bx(i-1,lat))/(2._rp*dlamda)+
-     |      (cs(jp1)*by(i,jp1)-cs(jm1)*by(i,jm1))/(2._rp*dphi))/
-     |      cs(lat)+2._rp*bz(i,lat))/re
-        enddo ! i=lonbeg,lonend
->>>>>>> 3426e9ce
       enddo ! lat=lat0,lat1
 !
 ! Upper boundary:
@@ -1784,7 +1161,6 @@
         enddo ! i=lon0,lon1
       enddo ! lat=lat0,lat1
 !
-<<<<<<< HEAD
 ! Ensure global non-negative O+:
       do lat=lat0,lat1
         do i=lon0,lon1
@@ -1794,47 +1170,18 @@
           enddo ! k=lev0,lev1-1
         enddo ! i=lon0,lon1
       enddo ! lat=lat0,lat1
-=======
-          vni(k,i) = 18.1_rp*ps1(k,i)*rmassinv_o2+
-     |      ps2(k,i)*rmassinv_o1*sqrt(tr(k,i))*
-     |      (1._rp-0.064_rp*alog10(tr(k,i)))**2*colfac+
-     |      3.6_rp*he(k,i)*rmassinv_he+18.6_rp*n2(k,i)*rmassinv_n2
-          ans(k,i) = 1.42E17_rp/(rms(k,i)*vni(k,i))
-          vni(k,i) = 16._rp*3.53E-11_rp*vni(k,i)
-        enddo ! k=lev0,lev1
-      enddo ! i=lon0,lon1
->>>>>>> 3426e9ce
 !
 ! 12/4/14 btf: Enforce O+ minimum.
 ! Opfloor is Stan's "smooth floor" (product of two Gaussians,
 !   dependent on latitude and pressure level):
 !
 ! 2024/08 Haonan Wu:
-<<<<<<< HEAD
 !   Change the altitude distribution of O+ minimum from Gaussian to logistic,
 !   also change the latitude distribution based on magnetic latitudes
 !   instead of geographic latitudes
       if (opfloor/=0. .and. oprate/=0. .and.
      |    oplev/=spval .and. oplatwidth/=0.) then
         do lat=lat0,lat1
-=======
-!   Change the altitude distribution of maximum O+ diffusion flux
-!   from Gaussian to logistic based on input parameters
-!   this may help stabilize the model in some storm cases
-!   which needs a steeper cap during the main phase
-!   but also needs a smoother cap during the recovery phase
-!
-      if (opdiffcap /= 0. .and. opdiffrate /= 0 .and.
-     |    opdifflev /= spval) then ! default is off
-!        if (istep==1) write(6,"('oplus rrk: opdiffcap = ',es12.4)")
-!     |    opdiffcap
-!       where(ans(:,:) > opdiffcap)
-!         ans(:,:) = opdiffcap
-!       endwhere
-        do k=lev0,lev1-1
-          opdiffmax = opdiffcap/
-     |      (1+exp(opdiffrate*(zpmid(k)-opdifflev)))
->>>>>>> 3426e9ce
           do i=lon0,lon1
             do k=lev0,lev1-1
               opmin = opfloor*exp(-(rlatm(i,lat)*rtd/oplatwidth)**2)/
@@ -1847,7 +1194,6 @@
         enddo ! lat=lat0,lat1
       endif
 !
-<<<<<<< HEAD
 ! Save outputs on secondary history for diagnostics:
 !     do lat=lat0,lat1
 !       call addfld('OPOUT',' ',' ',opout(lev0:lev1-1,lon0:lon1,lat),
@@ -1858,29 +1204,6 @@
 !     enddo ! lat=lat0,lat1
 !
       end subroutine post_oplus
-=======
-      mgr = rmass_op*grav/gask
-      do i=lon0,lon1
-        do k=lev0,lev1-2
-          k1 = k+1
-          k2 = k+2
-          ans(k1,i) = 1._rp/(2._rp*
-     |      hj(k1,i)*dlev)*(tp(k2,i)*en(k2,i)-
-     |      tp(k,i)*en(k,i))+mgr*en(k1,i)
-        enddo
-      enddo
-!
-! Upper and lower boundaries:
-      k1 = lev1-1
-      k2 = lev1-2
-      do i=lon0,lon1
-        ans(k1,i) = 1._rp/(hj(k1,i)*dlev)*(tp(k1,i)*en(k1,i)-
-     |    tp(k2,i)*en(k2,i))+mgr*en(k1,i)
-        ans(1,i) = 1._rp/(hj(1,i)*dlev)*(tp(2,i)*en(2,i)-
-     |    tp(1,i)*en(1,i))+mgr*en(1,i)
-      enddo
-      end subroutine diffus
->>>>>>> 3426e9ce
 !-----------------------------------------------------------------------
       subroutine bdotdh(phij,ans,lev0,lev1,lon0,lon1,lat0,lat1)
       use cons_module,only: re,dphi,dlamda,cs
@@ -1895,28 +1218,12 @@
       real,dimension(lev0:lev1,lon0:lon1,lat0:lat1),intent(out) :: ans
 !
 ! Local:
-<<<<<<< HEAD
       integer :: k,i,lat
       real :: dphidx,dphidy
-=======
-      integer :: k,i,lonbeg,lonend
-!
-      lonbeg = lon0
-      if (lon0==1) then
-        lonbeg = 3
-        ans(:,lon0:lon1) = 0._rp ! set periodic points to zero to avoid NaNS trap
-      endif
-      lonend = lon1
-      if (lon1==nlonp4) then
-        lonend = lon1-2
-        ans(:,lon1-1:lon1) = 0._rp ! set periodic points to zero to avoid NaNS trap
-      endif
->>>>>>> 3426e9ce
 !
 ! Note phij longitude dimension is lon0-2:lon1+2 (only i-1 and i+1 are used).
 ! Boundary longitudes i-1 and i+1 must have been set before this routine is
 ! called (e.g., call mp_bndlons_f3d).
-<<<<<<< HEAD
       do lat=lat0,lat1
         do i=lon0,lon1
           do k=lev0,lev1-1
@@ -1927,16 +1234,6 @@
           enddo ! k=lev0,lev1-1
         enddo ! i=lon0,lon1
       enddo ! lat=lat0,lat1
-=======
-!
-      do i=lonbeg,lonend
-        do k=lev0,lev1-1
-          ans(k,i) = 1._rp/re*(bx(i,lat)/(cs(lat)*2._rp*dlamda)*
-     |      (phij(k,i+1)-phij(k,i-1))+by(i,lat)*
-     |      (phijp1(k,i)-phijm1(k,i))/(2._rp*dphi))
-        enddo ! k=lev0,lev1
-      enddo ! i=lonbeg,lonend
->>>>>>> 3426e9ce
 !
       end subroutine bdotdh
 !-----------------------------------------------------------------------
@@ -1981,7 +1278,6 @@
       real,dimension(lev0:lev1,lon0:lon1,lat0:lat1) ::
      |  dopdt,op_loss_out,diffsum,driftsum,windsum
 !
-<<<<<<< HEAD
       do lat=lat0,lat1
         do i=lon0,lon1
           do k=lev0,lev1-1
@@ -1996,15 +1292,6 @@
 !       call addfld('PARDRAG_V','','',Fn(lev0:lev1-1,lon0:lon1,lat),
 !    |    'lev',lev0,lev1-1,'lon',lon0,lon1,lat)
       enddo ! lat=lat0,lat1
-=======
-      do i=lon0,lon1
-        do k=lev0+1,lev1-2
-          ans(k,i) = bz(i,lat)/
-     |      (2._rp*h(k,i)*dz)*(phi(k+1,i)-phi(k-1,i))+
-     |      dvb(i)*phi(k,i)
-        enddo ! k=lev0+1,lev1-1
-      enddo ! i=lon0,lon1
->>>>>>> 3426e9ce
 !
       do lat=lat0,lat1
         do i=lon0,lon1
@@ -2078,13 +1365,8 @@
 #endif
 !
 ! Define lons in op_kij from current task subdomain opout:
-<<<<<<< HEAD
       op_kij = 0.
       do lat=lat0,lat1
-=======
-      op_kij = 0._rp
-      do j=lat0,lat1
->>>>>>> 3426e9ce
         do i=lon0,lon1
           do k=lev0,lev1
             op_kij(k,i,lat) = opout(k,i,lat)
