--- conflicted
+++ resolved
@@ -340,21 +340,13 @@
         chunk_array = (/3,3,9,9,18,18,36,36,72,72/)
       elseif (nlat==144 .and. nlon==288) then
         default_step = 10.0_rp
-<<<<<<< HEAD
-        nlat_filter = 16 !21
-=======
         nlat_filter = 15 !21
->>>>>>> 71a05584
         allocate(chunk_array(nlat_filter))
 !        chunk_array = (/3,3,3,9,9,9,18,18,18,
 !     |    36,36,36,72,72,72,72,144,144,144,144,144/)
          chunk_array = (/9,18,18,
      |     36,36,36,
-<<<<<<< HEAD
-     |     72,72,72,72,
-=======
      |     72,72,72,
->>>>>>> 71a05584
      |     144,144,144,144,144,144/)
       elseif (nlat==288 .and. nlon==576) then
         default_step = 5.0_rp
