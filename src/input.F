--- conflicted
+++ resolved
@@ -314,13 +314,8 @@
       colfac  = spval
       joulefac= spval
       calc_helium = ispval
-<<<<<<< HEAD
-      te_cap = spval
-      ti_cap = spval
-=======
       te_cap = 10000._rp
       ti_cap = 10000._rp
->>>>>>> 71a05584
       electron_heating = ispval
       enforce_n2 = .false.
       et = .false.
