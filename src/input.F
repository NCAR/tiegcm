!
      module input_module
!
! This software is part of the NCAR TIE-GCM.  Use is governed by the 
! Open Source Academic Research License Agreement contained in the file 
! tiegcmlicense.txt.
!
      use params_module,only: mxhvols,mxseries,mxseries_sech,mxfsech,
     |  nlat,nlon,nlev,glat1,dlat,glon1,dlon,tgcm_version,tgcm_name,
     |  spval,ispval,nlonp4,mxind_time,nmlat,nmlonp1
      use mk_hvols,only: mkhvols
      implicit none
!
! Read and validate user inputs via namelist.
! Principle interface to the model is via a single call to sub input 
!   (which makes calls to the input module subroutines), and via 
!   "use input_module" statements in model subprograms.
! This module is dependent on the model source file "params.F"
!
! Procedure to add new input parameters:
!   0. Add any necessary parameter declarations in params.F
!      (these are generally for dimensioning input variables)
!   1. Declare new module variables in proper category below
!      (e.g., model-wide, primary histories, secondary histories, etc)
!   2. Declare corresponding components of input_type (use same names)
!   3. Add variables to namelist/tgcm_input/
!   4. Initialize variables in inp_init
!   5. Add to stdout print in inp_print
!   6. Validate values read in appropriate routine (e.g., inp_hist, etc)
!      (validation may include setting non-input variables related
!       to the input values. These may be referenced from included
!       header files or other modules).
!
      integer,parameter :: mxlen_filename=1024
!
! Namelist user input variables:
!
      character(len=mxlen_filename) :: 
     |  label,           ! optional generic text label for this run
     |  amievol,         ! absolute or relative path to amie data file (optional)
     |  amiesh,          ! file or mss path of amie SH data file (optional)
     |  amienh,          ! file or mss path of amie NH data file (optional)
     |  hpss_path        ! hpss directory for dispose of output history files
!
      integer ::
     |  start_day,       ! starting day of year (integer 0->365)
     |  start_year,      ! starting year (4-digit integer yyyy)
     |  calendar_advance,! if > 0, advance calendar day from start_day
     |  mxday,           ! calendar day (0-mxday)
     |  step,            ! model time step (integer seconds)
     |  nstep_sub,       ! number of O+ sub-cyling per model time step
     |  eddy_dif,	 ! 0/1 flag for DOY dependent eddy diffusion (difk, dift, xmue)
     |  dynamo,          ! 0/1 flag for dynamo
     |  current_pg,      ! 0/1 flag to add current due to plasma pressure and gravity to rhs (default 1)
     |  current_kq,      ! 0/1 flag to calculate height-integrated current density (default 0)
     |  aurora,          ! 0/1 flag for aurora
     |  iamie,           ! 0/1 flag for AMIE data (not in namelist read)
     |  amie_ibkg,       ! 0/1/2 flag for read real, 1st, or 24-hr averaged data
     |  ntask_lat,       ! number of tasks in latitude  dimension
     |  ntask_lon,       ! number of tasks in longitude dimension
     |  ntask_maglat,    ! number of tasks in mag latitude  dimension (not namelist)
     |  ntask_maglon,    ! number of tasks in mag longitude dimension (not namelist)
     |  calc_helium,     ! calculate helium if calc_helium=1, otherwise set he=0.
     |  electron_heating
      real ::
     |  tide(10),        ! semidiurnal tide amplitudes and phases
     |  tide2(2),        ! diurnal tide amplitude and phase
     |  tide3m3(2),      ! 2-day wave amplitude and phase
     |  f107,            ! 10.7 cm daily solar flux
     |  f107a,           ! 10.7 cm average (81-day) solar flux
     |  colfac,          ! collision factor
     |  joulefac,        ! joule heating factor (see sub qjoule_tn (qjoule.F))
     |  opdiffcap,       ! Maximum O+ diffusion (see sub rrk in oplus.F)
<<<<<<< HEAD
     |  zpslope,zptrans,te_cap,ti_cap
=======
     |  opdiffrate,      ! vertical decaying rate of O+ diffusion cap
     |  opdifflev,       ! transition altitude of O+ diffusion cap
     |  opfloor,         ! minimum O+
     |  oprate,          ! vertical decaying rate of O+ floor
     |  oplev,           ! transition altitude of O+ floor
     |  oplatwidth       ! latitude band to apply O+ floor
>>>>>>> 3bdca410
!
! Input parameters that can be either constant or time-dependent:
      real ::
     |  power,           ! hemispheric power (gw) (hpower on histories)
     |  ctpoten,         ! cross-cap potential (volts)
     |  bximf,           ! BX component of IMF
     |  byimf,           ! BY component of IMF
     |  bzimf,           ! BZ component of IMF in nT
     |  swvel,           ! Solar wind velocity in km/s
     |  swden,           ! Solar wind density in #/cm3
     |  al,              ! AL lower magnetic auroral activity index in nT
     |  kp               ! Kp index
      real,dimension(5,mxind_time) :: power_time,ctpoten_time,
     |  bximf_time,byimf_time,bzimf_time,swvel_time,swden_time,al_time,
     |  kp_time,f107_time,f107a_time
      integer :: 
     |  ntimes_ctpoten,ntimes_power,ntimes_bximf,ntimes_byimf,
     |  ntimes_bzimf,ntimes_swden,ntimes_swvel,ntimes_al,ntimes_kp,
     |  ntimes_f107,ntimes_f107a
      logical :: aluse,  ! logical to use AL in Weimer 2001 model or not
     |  enforce_n2,      ! logical to correct the N2 altitude profile
     |  et,              ! logical to calculate electron turbulent heating
     |  saps,            ! logical to include empirical SAPS
     |  doEclipse,       ! logical to do eclipse mask or not
     |  oneway           ! logical to use oneway mix reader
!
! Parameters as read from namelist:
      real :: rd_power,rd_ctpoten,rd_f107,rd_f107a,rd_bximf,rd_byimf,
     |  rd_bzimf,rd_swvel,rd_swden,rd_kp
!
! If indices_interp==1, time-dependent indices (power_time, ctpoten_time, etc)
! will be interpolated to model time, otherwise they will change only
! when the given values change. This has no effect on indices given as constants.
!
      integer :: indices_interp=1 
!
! Import data file names:
      character(len=mxlen_filename) ::
!
! 4/2/08 btf: Introducing Weimer 2005 model (wei05sc.F).
!             Retain ability to call either the 2001 or 2005 weimer models
!             for now, to facilitate comparison runs, so potential_model
!             can be either WEIMER01 or WEIMER05.
!
     |  potential_model,  ! electric potential model used
                          !  Values can be 'HEELIS', 'WEIMER', or 'NONE'
                          !  If absent, the default value is set to 'HEELIS'
     |  weimer_ncfile,    ! path to netcdf weimer01 coefficients file
     |  wei05sc_ncfile,   ! path to netcdf data files for weimer05 model
     |  gpi_ncfile,         ! absolute or relative path to netcdf gpi data file
     |  ncep_ncfile,        ! ncep data file (time-gcm only)
     |  see_ncfile,         ! absolute or relative path to netcdf SEE flux data file
     |  imf_ncfile,         ! absolute or relative path to netcdf IMF data file
     |  gswm_mi_di_ncfile,  ! gswm migrating diurnal data file
     |  gswm_mi_sdi_ncfile, ! gswm migrating semi-diurnal data file
     |  gswm_nm_di_ncfile,  ! gswm non-migrating diurnal data file
     |  gswm_nm_sdi_ncfile, ! gswm non-migrating semi-diurnal data file
     |  saber_ncfile,       ! SABER data (T,Z)
     |  tidi_ncfile,        ! TIDI data (U,V)
     |  ctmt_ncfile,        ! CTMT tidal data (T,U,V,Z)
     |  bgrddata_ncfile,    ! background data (T,U,V,Z; V=0)
     |  amienh_ncfile,      ! AMIE NH
     |  amiesh_ncfile,      ! AMIE SH
     |  he_coefs_ncfile,    ! coefficients of Helium flux at upper boundary
     |  subaur_data,        ! SAPS data file
     |  eclipse_list,       ! Eclipse list data file
     |  mixfile             ! filename for oneway driving

!     integer,parameter :: ngpivars = 4
!     real :: gpi_vars(ngpivars) ! f107,f107a,power,ctpoten
!     character(len=16) ::
!    |  gpi_names(ngpivars)      ! names of gpi_vars
!
! Primary history user input (dimension parameters are in params.F):
      character(len=mxlen_filename) ::
     |  source,            ! file containing source history (optional)
     |  output(mxhvols)    ! output file(s) (required)
      integer ::
     |  source_start(4),   ! source history model time
     |  pristart(4,mxseries), ! primary history model start time(s)
     |  pristop(4,mxseries),  ! primary history model stop time(s)
     |  prihist(4,mxseries),  ! primary history disk write frequency
     |  mxhist_prim,       ! max number of histories per primary file
     |  noutput            ! number of output files given
!
! Secondary history user input (dimension parameters are in params.F):
      character(len=mxlen_filename) ::
     |  secsource,            ! file containing source sec_history (for mhd)
     |  secout(mxhvols)       ! secondary history output file(s)
      character(len=16) ::
     |  secflds(mxfsech)      ! secondary history output fields
      integer ::
     |  secstart(4,mxseries), ! secondary history model start time(s)
     |  secstop(4,mxseries),  ! secondary history model stop time(s)
     |  sechist(4,mxseries),  ! secondary history disk write frequency
     |  mxhist_sech,          ! max number of histories per secondary file
     |  sech_nbyte            ! 4 or 8: write real or double values to secondary file
!
      character(len=mxlen_filename) :: nudge_ncpre,nudge_ncpost
      character(len=mxlen_filename),dimension(mxhvols) :: nudge_ncfile
      character(len=16),dimension(mxfsech) :: nudge_flds
      logical,dimension(mxfsech) :: nudge_lbc,nudge_f4d
      logical :: nudge_use_refdate
      integer,dimension(2) :: nudge_refdate
      real,dimension(2) :: nudge_sponge,nudge_delta,nudge_power
      real :: nudge_alpha
!
! Namelist for read:
      namelist/tgcm_input/ 
     |  label,step,nstep_sub,
     |  source,source_start,output,pristart,pristop,prihist,
     |  secout,secstart,secstop,sechist,secflds,
     |  potential_model,eddy_dif,dynamo,tide,tide2,tide3m3,
     |  f107,f107a,power,ctpoten,bximf,byimf,bzimf,swvel,swden,al,
     |  kp,colfac,joulefac,aurora,gpi_ncfile,gswm_mi_di_ncfile,
     |  gswm_mi_sdi_ncfile,gswm_nm_di_ncfile,gswm_nm_sdi_ncfile,
     |  mxhist_prim,mxhist_sech,ntask_lat,ntask_lon,
     |  start_day,start_year,calendar_advance,see_ncfile,
     |  ctpoten_time,power_time,bximf_time,byimf_time,bzimf_time,
     |  kp_time,al_time,swden_time,swvel_time,indices_interp,
     |  imf_ncfile,saber_ncfile,tidi_ncfile,sech_nbyte,f107_time,
     |  f107a_time,hpss_path,current_pg,current_kq,calc_helium,
     |  bgrddata_ncfile,ctmt_ncfile,electron_heating,
     |  amienh,amiesh,amie_ibkg,he_coefs_ncfile,enforce_n2,et,saps,
     |  subaur_data,doEclipse,eclipse_list,oneway,mixfile,
     |  nudge_ncpre,nudge_ncfile,nudge_ncpost,nudge_flds,
     |  nudge_lbc,nudge_f4d,nudge_use_refdate,nudge_refdate,
     |  nudge_sponge,nudge_delta,nudge_power,nudge_alpha,
<<<<<<< HEAD
     |  zpslope,zptrans,te_cap,ti_cap
=======
     |  opdiffcap,opdiffrate,opdifflev,opfloor,oprate,oplev,oplatwidth
>>>>>>> 3bdca410
!
! List of fields that are always written to secondary histories:
      character(len=16) :: secflds_mandatory(6) =
     | (/'TN              ',
     |   'O2              ',
     |   'O1              ',
     |   'Z               ',
     |   'ZG              ',    ! see sub calczg in addiag.F
     |   'ZMAG            '/)   ! see sub dynamo_inputs in pdynamo.F
!
! Current working (execution) directory (set by tgcm.F):
      character(len=mxlen_filename) :: cwd  ! current working directory
      integer :: pid ! current process id
!
      contains
!-------------------------------------------------------------------
      subroutine input(ntask)
!
! Read and validate user namelist input (called from main tgcm.F).
!      
! Args:
      integer,intent(in) :: ntask
!
! Initialize:
      call inp_init
!
! Do namelist read (see source file input_read.F):
      call inp_read
!
! Validate model-wide input:
! (this can be split out into separate routines later)
      call inp_model(ntask)
!
! Sub inp_solar validates combinations of potential_model, gpi_ncfile,
! imf_ncfile, and power,ctpoten,f107,f107a,bximf,byimf,bzimf,swden,swvel,
! and their time-dependent equivalents.
!
      call inp_solar
!
! Validate history input:
      call inp_primhist
      call inp_sechist
!
! Validate lower boundary options:
       call inp_lbc
!
! Print type(input_typ) inp:
      call inp_print(ntask)
!
      end subroutine input
!-------------------------------------------------------------------
      subroutine inp_init
!
! Initialize input variables:
!
      label   = ' '
      amievol = ' '
      amiesh  = ' '
      amienh  = ' '
      hpss_path = ' '
!
      gpi_ncfile  = ' '       ! user input gpi file path
      ncep_ncfile = ' '       ! (time-gcm only)
      see_ncfile  = ' '       ! solar flux data (see module in soldata.F)
!
      imf_ncfile = ' '        ! user input imf data file, used to drive weimer
      write(weimer_ncfile ,"('$TGCMDATA/weimer2001_coeffs.nc')")
      write(wei05sc_ncfile,"('$TGCMDATA/wei05sc.nc')")
!
      gswm_mi_di_ncfile = ' ' ! diurnal tide: user input gswm file path
      gswm_mi_sdi_ncfile= ' ' ! semidiurnal tide: user input gswm file path
      gswm_nm_di_ncfile= ' '  ! nonmigrating diurnal tide: user input gswm file path
      gswm_nm_sdi_ncfile= ' ' ! nonmigrating semidiurnal tide: user input gswm file path !

      saber_ncfile = ' '      ! SABER data file
      tidi_ncfile = ' '       ! TIDI data file
      ctmt_ncfile = ' '       ! CTMT data file for lbc tides 
      bgrddata_ncfile = ' '   ! Background data file
      amienh_ncfile = ' '     ! AMIE NH data file
      amiesh_ncfile = ' '     ! AMIE NH data file
      he_coefs_ncfile = ' '   ! Helium coefficients
      subaur_data = ' '
      eclipse_list = ' '
      mixfile = 'msphere.mix.h5'
!
      start_day  = ispval
      start_year = ispval
      calendar_advance = ispval
!
      step    = ispval
      nstep_sub = ispval
      eddy_dif = ispval  ! new as of 4/10
      dynamo  = ispval
      current_pg = 1     ! on by default
      current_kq = 0     ! off by default
      tide(:) = spval
      tide2(:)= spval
      tide3m3(:) = spval
      aurora  = ispval
      iamie   = 0      ! will be set 1 if amienh or amiesh files are given
      amie_ibkg = 0    ! default is read in real time amie data
      ntask_lat = ispval
      ntask_lon = ispval
      colfac  = spval
      joulefac= spval
      calc_helium = ispval
<<<<<<< HEAD
      opdiffcap = spval
      zpslope = 1
      zptrans = 6
      te_cap = spval
      ti_cap = spval
=======
>>>>>>> 3bdca410
      electron_heating = ispval
      enforce_n2 = .false.
      et = .false.
      saps = .false.
      doEclipse = .false.
      oneway = .false.

      opdiffcap = spval
      opdiffrate = spval
      opdifflev = spval
      opfloor = spval
      oprate = spval
      oplev = spval
      oplatwidth = spval

      f107    = spval
      f107a   = spval
      power   = spval
      ctpoten = spval
      bximf   = spval
      byimf   = spval
      bzimf   = spval
      swvel   = spval
      swden   = spval
      al      = spval
      kp      = spval

      power_time(:,:) = spval
      ctpoten_time(:,:) = spval
      bximf_time(:,:) = spval
      byimf_time(:,:) = spval
      bzimf_time(:,:) = spval
      swden_time(:,:) = spval
      swvel_time(:,:) = spval
      al_time   (:,:) = spval
      kp_time   (:,:) = spval
      f107_time (:,:) = spval
      f107a_time(:,:) = spval
!
      potential_model = ' '
      source = ' '
      output = ' '
      source_start(:) = ispval
      pristart(:,:) = ispval
      pristop(:,:)  = ispval
      prihist(:,:)  = ispval
      mxhist_prim = 10 ! default max number of histories per primary file
      if (dlat == 2.5) mxhist_prim = 4 ! 2.5 degree horizontal resolution 
!
      secout(:)  = ' '
      secsource  = ' '
      secflds(:) = ' '
      secstart(:,:) = ispval
      secstop(:,:)  = ispval
      sechist(:,:)  = ispval
      mxhist_sech = 24 ! default max number of histories per sech file
      if (dlat == 2.5) mxhist_sech = 10 ! 2.5 degree horizontal resolution 
      sech_nbyte    = ispval

      nudge_ncpre = ' '
      nudge_ncfile = ' '
      nudge_ncpost = ' '
      nudge_flds = ' '
      nudge_lbc = .false.
      nudge_f4d = .false.
      nudge_use_refdate = .false.
      nudge_refdate = ispval
      nudge_sponge = spval
      nudge_delta = spval
      nudge_power = spval
      nudge_alpha = spval

      end subroutine inp_init
!-------------------------------------------------------------------
      subroutine inp_model(ntask)
!
! Args:
      integer,intent(in) :: ntask
!
! Local:
      integer :: i,n,ier
      character(len=16) :: logname
!
! Get login name:
      logname = ' '
      call getenv('LOGNAME',logname)
      if (len_trim(logname)==0) then
        write(6,"(/,'>>> INPUT inp_model: Cannot get LOGNAME',
     |    ' environment variable.',/)")
        call shutdown('LOGNAME')
      endif
!
! Model time step (secs):
! If step < 60, it is assumed to be in minutes (enforce step <= 10 
!   minutes), otherwise is in seconds (must be multiple of 60, i.e.,
!   even number of minutes).
! 
      if (step==ispval) then
        write(6,"(/,'>>> INPUT: need model time step STEP ',
     |    '(integer seconds)',/)")
        call shutdown('STEP')
      endif
      if (step <= 0) then
        write(6,"(/,'>>> INPUT: bad time step STEP: ',i5,
     |    ' (must be > 0)',/)") step
        call shutdown('STEP')
      endif
!
! Verify start_year, start_day, calendar_advance:
! start_day is starting day of the year (1-365)
! start_year is starting year (4-digit yyyy)
! calendar_advance is 0/1 for whether or not to advance calendar time.
!
      if (start_year==ispval) then
        write(6,"(/,'>>> INPUT: need START_YEAR (4-digit integer ',
     |    'starting year.')")
        call usage_calendar
        call shutdown('start_year')
      endif
      if (start_year <= 0) then
        write(6,"(/,'>>> INPUT: bad START_YEAR=',i4,' (must be > 0)')")
     |    start_year
        call shutdown('start_year')
      endif
      if (start_day==ispval) then
        write(6,"(/,'>>> INPUT: need START_DAY (integer calendar ',
     |    'starting day of year (0->366))')")
        call usage_calendar
        call shutdown('start_day')
      endif
      if (start_day <= 0.or.start_day > 366) then
        write(6,"(/,'>>> INPUT: bad START_DAY=',i4,' (must be between',
     |    ' 1 and 365)')") start_day
        call shutdown('start_day')
      endif
      if (calendar_advance==ispval) then
        write(6,"(/,'INPUT NOTE: CALENDAR_ADVANCE was not provided',
     |    ' by input.')")
        write(6,"('Will default to 1 (WILL advance calendar day)',/)")
        calendar_advance = 1
      endif
!
!mxday:
      if((mod(start_year,4).eq.0.and.mod(start_year,100).ne.0).or.
     |   (mod(start_year,400).eq.0)) then
        mxday=367
      else
        mxday=366
      endif
!
! Magnetic field data file for dynamo:
!   Original cray-blocked file: /ECRIDLEY/ECR90/ECRMG6
!   3-record cray-blocked file: /FOSTER/tgcm/mag.dat (1/99)
!   netcdf file: /TGCM/data/magdat.nc (2/00)
!     (see ~foster/tgcm/mkmag for code that wrote the netcdf file
!      from the original cray-blocked file)
! Should be able to eliminate the need for this external file
!   with Richmond's new dynamo code (summer 00?).
!
! 12/01: Dimension names in /TGCM/data/magdat.nc were changed to match
!        parameter names in tiegcm1, writing new file /TGCM/data/magfield.nc
!        (/TGCM/data/magdat.nc was unchanged). This is still for 5.0h resolution.
!
! Tide:
      if (all(tide==spval)) then
        tide(:) = 0.
      else
        n = size(tide)-count(tide==spval)
        if (n /= 10) then
          write(6,"(/,'>>> INPUT: must have 10 entries for TIDE,',
     |      ' got ',i3)") n
          call shutdown('TIDE')
        endif
        do i=1,5
          if (tide(i) < 0.) then
            write(6,"(/,'>>> INPUT: amplitudes for TIDE(1:5) must ',
     |        'be > 0.: tide=',/,(5e12.4))") tide
            call shutdown('TIDE')
          endif
        enddo
      endif
!
! Tide2:
      if (all(tide2==spval)) then
        tide2(:) = 0.
      else
        n = size(tide2)-count(tide2==spval)
        if (n /= 2) then
          write(6,"(/,'>>> INPUT: must have 2 entries for TIDE2,',
     |      ' got ',i3)") n
          call shutdown('TIDE2')
        endif
        if (tide2(1) < 0.) then
          write(6,"(/,'>>> INPUT: amplitude for TIDE2(1) must ',
     |      'be > 0.: tide2=',e12.4)") tide2
          call shutdown('TIDE2')
        endif
      endif
!
! Tide3m3 not in tiegcm:
      if (any(tide3m3(:) /= spval)) then
        if (any(tide3m3(:) > 0.)) then
          write(6,"('>>> INPUT: tide3m3=',2f8.2)") tide3m3
          write(6,"('2-day wave not available in tiegcm.')")
          write(6,"('Please remove TIDE3M3 from the namelist ',
     |      'read file.')")
          call shutdown('TIDE3M3')
        endif
      endif
!
! Aurora flag:
      if (aurora==ispval) then
        write(6,"(/,'Input: setting default AURORA = 1')")
        aurora = 1
      endif
!
! Number of tasks in lat,lon dimensions (ntask_lat*ntask_lon must == ntask):
      if (ntask_lat==ispval.or.ntask_lon==ispval) then
!
! Choose number of tasks in lon,lat dimensions:
        call mkntask(ntask,nlonp4,nlat,ntask_lon,ntask_lat,ier)
        if (ier /= 0) then
          write(6,"(/,'>>> INPUT: error from mkntask. ntask_lat=',
     |      i3,' ntask_lon=',i3,' ntask=',i3)") ntask_lat,ntask_lon,
     |      ntask
          call shutdown('MKNTASK')
        else
          write(6,"('Input: mkntask chose ntask_lon=',i3,
     |      ' ntask_lat=',i3,' (ntask=',i3,')')") 
     |      ntask_lon,ntask_lat,ntask
        endif
      endif
      if (ntask_lat*ntask_lon /= ntask) then
        write(6,"(/,'>>> INPUT: NTASK_LAT * NTASK_LON must ',
     |    'equal the total number of tasks for the run.')")
        write(6,"(4x,'ntask_lat=',i3,' ntask_lon=',i3,
     |    ' ntask=',i4,/)") ntask_lat,ntask_lon,ntask
        call shutdown("NTASK_LAT|LON")
      endif
!
! Choose number of tasks in maglon,maglat dimensions:
      call mkntask(ntask,nmlonp1,nmlat,ntask_maglon,ntask_maglat,ier)
      if (ier /= 0) then
        write(6,"(/,'>>> INPUT: error from mkntask. ntask_maglat=',
     |    i3,' ntask_lon=',i3,' ntask=',i3)") ntask_lat,ntask_maglon,
     |    ntask
        call shutdown('MKNTASK')
      else
        write(6,"('Input: mkntask chose ntask_maglon=',i3,
     |    ' ntask_maglat=',i3,' (ntask=',i3,')')")
     |    ntask_maglon,ntask_maglat,ntask
      endif
!
! ncep data file:
      if (len_trim(ncep_ncfile) > 0) call expand_path(ncep_ncfile)
!
! SEE flux data file:
      if (len_trim(see_ncfile) > 0) call expand_path(see_ncfile)
!
! GSWM data files:
      if (len_trim(gswm_mi_di_ncfile) > 0) 
     |  call expand_path(gswm_mi_di_ncfile)
      if (len_trim(gswm_mi_sdi_ncfile) > 0) 
     |  call expand_path(gswm_mi_sdi_ncfile)
!
! Non-migrating gswm tides are not allowed at 5 deg resolution:
      if (len_trim(gswm_nm_di_ncfile) > 0) then
        if (dlat == 5.0) then
          write(6,"(/,'>>> Non-migrating GSWM tides are not',
     |      ' supported in the 5 deg resolution model.')")
          call shutdown('non-migrating gswm not allowed at 5 deg res')
        else
          call expand_path(gswm_nm_di_ncfile)
        endif
      endif
      if (len_trim(gswm_nm_sdi_ncfile) > 0) then
        if (dlat == 5.0) then
          write(6,"(/,'>>> Non-migrating GSWM tides are not',
     |      ' supported in the 5 deg resolution model.')")
          call shutdown('non-migrating gswm not allowed at 5 deg res')
        else
          call expand_path(gswm_nm_sdi_ncfile)
        endif
      endif
!
! SABER and/or TIDI data files:
      if (len_trim(saber_ncfile) > 0) call expand_path(saber_ncfile)
      if (len_trim(tidi_ncfile) > 0)  call expand_path(tidi_ncfile)
!
! background data files:
      if (len_trim(bgrddata_ncfile) > 0)
     | call expand_path(bgrddata_ncfile)
!
! CTMT data files (lbc tides):
      if (len_trim(ctmt_ncfile) > 0) call expand_path(ctmt_ncfile)
!
! Collision factor:
      if (colfac==spval) then
        colfac = 1.5
        write(6,"('Input: Using default colfac = ',f9.2)") colfac
      endif
!
! Joule heating factor:
      if (joulefac==spval) then
        joulefac = 1.5
        write(6,"('Input: Using default joulefac = ',f9.2)") joulefac
      endif
!
! O+ diffusion cap:
      if (opdiffcap==spval) then
        opdiffcap = 0. ! default is off
        write(6,"('Input: default diffusion maximum (opdiffcap) is',
     |    ' turned off by default.')")
      else
        write(6,"('Input: O+ diffusion maximum (opdiffcap)=',es12.4)")
     |    opdiffcap
      endif
      if (opdiffrate==spval) then
        opdiffrate = 0. ! default is off
        write(6,"('Input: default diffusion decaying rate (opdiffrate)',
     |    ' is turned off by default.')")
      else
        write(6,"('Input: O+ diffusion decaying rate (opdiffrate)='
     |    ,es12.4)") opdiffrate
      endif
      if (opdifflev==spval) then
        write(6,"('Input: default diffusion capping level (opdifflev)',
     |    ' is turned off by default.')")
      else
        write(6,"('Input: O+ diffusion capping level (opdifflev)='
     |    ,es12.4)") opdifflev
      endif
!
! O+ floor:
      if (opfloor==spval) then
        opfloor = 0. ! default is off
        write(6,"('Input: default O+ minimum (opfloor) is',
     |    ' turned off by default.')")
      else
        write(6,"('Input: O+ minimum (opfloor)=',es12.4)") opfloor
      endif
      if (oprate==spval) then
        oprate = 0. ! default is off
        write(6,"('Input: default O+ decaying rate (oprate)',
     |    ' is turned off by default.')")
      else
        write(6,"('Input: O+ decaying rate (oprate)=',es12.4)") oprate
      endif
      if (oplev==spval) then
        write(6,"('Input: default O+ flooring level (oplev)',
     |    ' is turned off by default.')")
      else
        write(6,"('Input: O+ flooring level (oplev)=',es12.4)") oplev
      endif
      if (oplatwidth==spval) then
        oplatwidth = 0. ! default is off
        write(6,"('Input: default O+ flooring latitude band',
     |    ' (oplatwidth) is turned off by default.')")
      else
        write(6,"('Input: O+ flooring latitude band (oplatwidth)=',
     |    es12.4)") oplatwidth
      endif

      if (electron_heating == ispval) electron_heating = 6
      if (electron_heating == 4) then
        write(6,"('Input: thermal electron heating scheme uses',
     |    'default 4th order Swartz & Nisbet [1972] formula')")
      elseif (electron_heating == 6) then
        write(6,"('Input: thermal electron heating scheme uses',
     |    '6th order Smithtro & Solomon [2008] formula')")
      else
        write(6,"('>>> INPUT: ELECTRON_HEATING can only be 4 or 6,'
     |    'but it is given as',i4)") electron_heating
        call shutdown('Invalid thermal electron heating scheme')
      endif
!
! If calc_helium == 1 then calculate helium, otherwise zero out helium.
!
      if (calc_helium==ispval) then
        calc_helium = 1
        write(6,"('Input: Using default calc_helium = ',i3)")calc_helium
      elseif (calc_helium <= 0) then
        calc_helium = 0
        write(6,"('Input: calc_helium=',i3,' -> will zero out ',
     |    'helium.')") calc_helium
      endif
      if (calc_helium > 0) calc_helium=1
!
! Set default ncfile for Helium coefficients
      if (len_trim(he_coefs_ncfile) == 0) then
        if (nlat == 36) then
          he_coefs_ncfile = '$TGCMDATA/he_coefs_sres.nc'
        else
          he_coefs_ncfile = '$TGCMDATA/he_coefs_dres.nc'
        endif
      endif
      call expand_path(he_coefs_ncfile)
!
! SAPS data files:
      if (len_trim(subaur_data) == 0)
     |  subaur_data = '$TGCMDATA/subaur_data.nc'
      call expand_path(subaur_data)
!
! Eclipse list data file:
      if (len_trim(eclipse_list) == 0)
     |  eclipse_list = '$TGCMDATA/eclipse_list.nc'
      call expand_path(eclipse_list)
!
! nudging data files:
      do i = 1,mxhvols
        if (len_trim(nudge_ncfile(i)) > 0)
     |    call expand_path(nudge_ncfile(i))
      enddo
!
! 1/12/05 btf: removed old dynamo (was in dynamo_old.F)
! 6/11/08 btf: remove dynamo==0 option
!
      if (dynamo==ispval) then
        dynamo = 1
      else
        if (dynamo <= 0)
     |    write(6,"('Input: Will NOT call dynamo: namelist dynamo=',
     |      i4)") dynamo
      endif
!
! eddy_dif = 1 -> use DOY-dependent eddy diffusion
! eddy_dif = 0 -> use constant eddy diffusion
!
! 4/18/10: eddy_dif turned off by default:
      if (eddy_dif == ispval.or.eddy_dif <= 0) then
        eddy_dif = 0
      else
        eddy_dif = 1
      endif
!
! Set iamie flag to 1 if user has provided either amiesh or amienh
! data files:
!
      if (len_trim(amiesh) + len_trim(amienh) > 0) then
        write(6,"('Will read AMIE data inputs')")
        iamie = 1
        potential_model = 'AMIE'
        amienh_ncfile = trim(amienh)
        amiesh_ncfile = trim(amiesh)
      endif
!
! Save certain params as originally read by namelist read:
      rd_ctpoten = ctpoten
      rd_power = power
      rd_f107  = f107
      rd_f107a = f107a
      rd_bximf = bximf
      rd_byimf = byimf
      rd_bzimf = bzimf
      rd_swvel = swvel
      rd_swden = swden
      rd_kp    = kp

      if (rd_kp /= spval) then
        if (rd_kp < 0..or.rd_kp > 9.0) then
          write(6,"('>>> INPUT: Bad KP = ',e12.4,' (must be between',
     |      ' 0 and 7)')") rd_kp
          call shutdown('namelist input KP')
        endif
      endif
!
! hpss path: if hpss_path not set, then do not make hsi dispose script.
! (see call init_dispose in tgcm.F, and call add_dispose in dispose.F)
!     if (len_trim(hpss_path)==0) then
!       write(hpss_path,"('/home/',a,'/',a)") trim(logname),
!    |    trim(tgcm_version)
!       write(6,"('inp_model: hpss_path=',a)") trim(hpss_path)
!     endif
      end subroutine inp_model
!-----------------------------------------------------------------------
      subroutine mkntask(ntask,nx,ny,ntaskx,ntasky,ier)
!
! Args:
      integer,intent(in) :: ntask,nx,ny
      integer,intent(out) :: ntaskx,ntasky,ier
!
! Local:
      integer,parameter :: mxtask=1000
      integer :: i,j,ntx(mxtask),nty(mxtask),nchoice,ngap,
     |  ngap_prev,ii
      ntaskx = 0
      ntasky = 0
      nchoice=0
      do i=1,nx   ! usually longitude
        do j=1,ny ! usually latitude
          if (i*j==ntask) then
            nchoice = nchoice+1
!           write(6,"('mkntask: i=',i2,' j=',i2,' i*j=',i5,' ntask=',
!    |        i5)") i,j,i*j,ntask
            nty(nchoice)=j
            ntx(nchoice)=i
          endif
        enddo
      enddo
!
! Choose combinations of ntlat*ntlon==ntask in which ntlon==ntlat,
!   or if that does not exist, use combination with smallest delta
!   ntlon-ntlat.
!
      do i=1,nchoice
        if (ntx(i) == nty(i)) then
          ntasky = nty(i)
          ntaskx = ntx(i)
        endif
      enddo
      if (ntasky==0.or.ntaskx==0) then
        ngap_prev = nx*ny
        do i=1,nchoice
          ngap = ntx(i)-nty(i)
          if (abs(ngap) < ngap_prev) then
            ngap = ntx(i)-nty(i)
            ngap_prev = abs(ngap)
            ii = i
          endif
        enddo
        ntasky = nty(ii)
        ntaskx = ntx(ii)
!
! If they are not equal, ntlon should be > ntlat because nlon > nlat.
        if (ntaskx < ntasky) then
          i = ntasky
          ntasky = ntaskx
          ntaskx = i
        endif
      endif
      ier = 0
      if (ntasky==0.or.ntaskx==0.or.ntasky*ntaskx /= ntask)
     |   ier = 1
      end subroutine mkntask
!-----------------------------------------------------------------------
      subroutine inp_primhist
!
! Validate primary history inputs:
!
! Local:
      integer :: n,i,nhists,nsteps,nsteps_hist(mxseries),
     |  nstarts,nstops,nstep_total,nsrc,nout,nhists_total,nfiles_prim
      integer(kind=8) :: step8,
     |  nsec_start(mxseries),nsec_stop(mxseries),
     |  nsec_hist (mxseries)
      character(len=mxlen_filename) :: ch1024
      character(len=mxlen_filename) :: hvols(mxhvols)
!
! External:
      integer,external :: numfiles
      integer(kind=8),external :: mtime_to_nsec
!
! 8-byte integer step:
      step8 = step
!
! Model start time(s):
      n = size(pristart)-count(pristart==ispval)
      if (mod(n,4) /= 0) then
        write(6,"(/,'>>> INPUT: PRISTART must be given as series of ',
     |    '4-integer triplet times',/,11x,'(day,hr,min,sec).',/)")
        call shutdown('PRISTART')
      endif 
      nstarts = n/4 ! number of start times given
      if (nstarts < 1 .or. nstarts > mxseries) then
        write(6,"(/,'>>> INPUT: At least one and a maximum of ',i3,
     |    ' 4-integer PRISTART times are allowed.',/)") mxseries
        call shutdown('PRISTART')
      endif
      do i=1,nstarts
        call validate_mtime(pristart(:,i),mxday,'PRISTART')
      enddo
!
! Start time(s) must be multiple of step, and must increase: 
      nsec_start(:) = 0
      do i=1,nstarts
        nsec_start(i) = mtime_to_nsec(pristart(:,i))
        if (mod(nsec_start(i),step8) /= 0) then
          write(6,"(/,'>>> INPUT: PRISTART time ',i1,' must be a ',
     |      'multiple of step:',/,11x,'PRISTART=',4i4,' STEP=',i4,/)")
     |      i,pristart(:,i),step
          call shutdown('PRISTART')
        endif
        if (i > 1) then
          if (nsec_start(i-1) > nsec_start(i)) then
            write(6,"(/,'>>> INPUT: PRISTART times must increase.',/,
     |        11x,'PRISTART ',i2,' = ',4i4,' PRISTART ',i2,' = ',4i4,
     |        /)") i-1,pristart(:,i-1),i,pristart(:,i)
            call shutdown('PRISTART')
          endif
        endif
      enddo 
!
! If advancing in calendar time, then the starting model 
!   day must be the same as the starting calendar day.
!
      if (calendar_advance > 0) then
        if (pristart(1,1) /= start_day) then
          write(6,"(/,'>>> INPUT: Starting calendar day START_DAY =',
     |      i4)") start_day
          write(6,"(11x,'Starting model day PRISTART(1)=',i4)")
     |      pristart(1,1)
          write(6,"(11x,'CALENDAR_ADVANCE = ',i2)") calendar_advance
          write(6,"('If the model is to be advanced in calendar time,',
     |      ' the starting model day',/,'  must be equal to the ',
     |      'starting calendar day.',/)")
          call shutdown('PRISTART')
        endif
      endif
!
! Stop time(s):
      n = size(pristop)-count(pristop==ispval)
      if (mod(n,4) /= 0) then
        write(6,"(/,'>>> INPUT: PRISTOP must be given as series of ',
     |    '4-integer triplet times (day,hr,min,sec).',/)")
        call shutdown('PRISTOP')
      endif 
      nstops = n/4 ! number of stop times given
      if (nstops < 1 .or. nstops > mxseries) then
        write(6,"(/,'>>> INPUT: At least one and a maximum of ',i2,
     |    ' 4-integer PRISTOP times are allowed.',/)") mxseries
        call shutdown('PRISTOP')
      endif
      do i=1,nstops
        call validate_mtime(pristop(:,i),mxday,'PRISTOP')
      enddo
!
! Stop time(s) must be multiple of step, and must increase: 
      nsec_stop(:) = 0
      do i=1,nstops
        nsec_stop(i) = mtime_to_nsec(pristop(:,i))
        if (mod(nsec_stop(i),step8) /= 0) then
          write(6,"(/,'>>> INPUT: PRISTOP time ',i1,' must be a ',
     |      'multiple of step:',/,11x,'PRISTOP=',4i4,' STEP=',i4,/)")
     |      i,pristop(:,i),step
          call shutdown('PRISTOP')
        endif
        if (i > 1) then
          if (nsec_stop(i-1) > nsec_stop(i)) then
            write(6,"(/,'>>> INPUT: PRISTOP times must increase.',/,
     |        11x,'PRISTOP 1 =',4i4,' PRISTOP 2 =',4i4,/)") pristop
            call shutdown('PRISTOP')
          endif
        endif
      enddo 
!
! Stop time(s) must be > start times:
! Note: this module does not cross year boundaries in a single run.
!       To cross a year boundary, make a run up to day 365 or 366,
!       then use that file as the source (source_start=365 or 366), 
!       for a new run with PRISTART=1,0,0,0. (note mxday==366)
!
      if (nsec_start(1)==nsec_stop(1)) then
        write(6,"(/,'NOTE input: pristart(1)==pristop(1): ',
     |    'no time steps will be taken this run.')")
      else
        do i=1,nstops
          if (nsec_start(i) >= nsec_stop(i)) then
            write(6,"(/,'>>> INPUT: PRISTOP time ',i1,' must be > ',
     |        'PRISTART time',/,11x,'PRISTOP time ',i1,' = ',4i4,
     |        ' PRISTART =',4i4,/)") i,i,pristop(:,i),pristart(:,i)
            call shutdown('PRISTART/PRISTOP')
          endif
        enddo
      endif
!
! History write frequencies:
      n = size(prihist)-count(prihist==ispval)
      if (mod(n,4) /= 0) then
        write(6,"(/,'>>> INPUT: PRIHIST must be given as series of ',
     |    '4-integer triplet times (day,hr,min,sec).',/)")
        call shutdown('PRIHIST')
      endif 
      nhists = n/4 ! number of hist times given
      if (nhists < 1 .or. nhists > mxseries) then
        write(6,"(/,'>>> INPUT: At least one and a maximum of ',i2,
     |    ' 4-integer PRIHIST times are allowed.',/)") mxseries
        call shutdown('PRIHIST')
      endif
      do i=1,nhists
        call validate_mtime(prihist(:,i),mxday,'PRIHIST')
      enddo
!
! History write frequencies must be multiple of step: 
      nsec_hist(:) = 0
      do i=1,nhists
        nsec_hist(i) = mtime_to_nsec(prihist(:,i))
        if (nsec_hist(i)==0) then
          write(6,"(/,'>>> INPUT: PRIHIST write frequency ',i1,
     |      ' must be > 0',/)") i
          call shutdown('PRIHIST')
        endif
        if (mod(nsec_hist(i),step8) /= 0) then
          write(6,"(/,'>>> INPUT: PRIHIST time ',i1,' must be a ',
     |      'multiple of step:',/,11x,'PRIHIST=',4i4,' STEP=',i4,/)")
     |      i,prihist(:,i),step
          call shutdown('PRIHIST')
        endif
      enddo 
!
! Must have same number of time sequences:
      if (nstarts /= nstops .or. nstarts /= nhists .or. 
     |    nstops  /= nhists) then
        write(6,"(/,'>>> INPUT: must provide same number of times ',
     |    'for',/,11x,'PRISTART, PRISTOP, and PRIHIST.')")
        write(6,"(11x,'nstarts=',i3,' nstops=',i3,' nhists=',i3)")
     |    nstarts,nstops,nhists
        call shutdown('ntimes')
      endif
!
! Number of steps in each time series must be a multiple of PRIHIST:
      do i=1,nstarts
        if (i==1) then
          nsteps = (nsec_stop(i)-nsec_start(i))/step
        else
          nsteps = (nsec_stop(i)-nsec_stop(1))/step
        endif 
        nsteps_hist(i) = nsec_hist(i)/step
        if (mod(nsteps,nsteps_hist(i)) /= 0) then
          write(6,"(/,'>>> INPUT: number of steps in time series ',
     |      i1,' must be multiple of the ',/,11x,'number of steps',
     |      ' in PRIHIST ',i1,'.')") i,i
          write(6,"(11x,'nsteps ',i1,' = ',i6,' nsteps_hist ',i1,
     |      ' = ',i3)") i,nsteps,i,nsteps_hist(i)
          write(6,"(11x,'PRISTART',i1,' = ',4i4,
     |      ' PRISTOP',i1,' = ',4i4,' PRIHIST',i1,' = ',4i4,/)")
     |      i,pristart(:,i),i,pristop(:,i),i,prihist(:,i)
          call shutdown('PRIHIST')
        endif
      enddo ! i=1,nstarts
!
! Time series cannot overlap (However, they can touch, front-to-back):
      if (nstarts > 1) then
        do i=2,nstarts
          if (nsec_start(i) < nsec_stop(i-1)) then
            write(6,"(/,'>>> INPUT: primary history time series',
     |        ' cannot overlap.')")
            write(6,"(11x,'For series ',i2,': PRISTART=',4i4,
     |        ' PRISTOP=',4i4)") i-1,pristart(:,i-1),pristart(:,i-1)
            write(6,"(11x,'For series ',i2,': PRISTART=',4i4,
     |        ' PRISTOP=',4i4,/)") i,pristart(:,i),pristop(:,i)
            call shutdown('PRISTART/PRISTOP')
          endif
        enddo
      endif
!
! Total steps this run (nstep is in hist_module.F)
      nstep_total = (nsec_stop(nstarts)-nsec_start(1))/step8
!
! Source history file (optional):
      nsrc = len_trim(source)
!
! Expand any env vars embedded in path to source file:
      if (nsrc > 0) call expand_path(source)
!
! Source start time (must be given if SOURCE file was provided):
      n = size(source_start)-count(source_start==ispval)
      if (nsrc > 0 .and. n <= 0) then
        write(6,"(/,'>>> INPUT: If SOURCE is provided, must also',
     |    ' provide SOURCE_START time.',/,11x,'SOURCE=',a,/)")
     |    trim(source)
        call shutdown('SOURCE_START')
      endif
      if (nsrc > 0) then
        if (n /= 4) then
          write(6,"(/,'>>> INPUT: need 4 values for SOURCE_START ',
     |      'time (day,hour,minute,secend),',/,11x,
     |      'e.g.: SOURCE_START=1,0,0,0',/)")
          call shutdown('PRISTART')
        endif
        call validate_mtime(source_start,mxday,'SOURCE_START')
!
! Model start time hr,min must be same as source_start hr,min,sec:
! (days can be different)
        if (pristart(2,1) /= source_start(2) .or.
     |      pristart(3,1) /= source_start(3) .or.
     |      pristart(4,1) /= source_start(4)) then
          write(6,"(/,'>>> INPUT: PRISTART time (hr,min,sec) ',
     |      'must be the same as SOURCE_START time.')")
          write(6,"('  PRISTART    = ',4i4)") pristart(:,1)
          write(6,"('  SOURCE_START = ',4i4)") source_start(:)
          write(6,"('  (PRISTART and SOURCE_START days can be ',
     |      'different)',/)")
          call shutdown('PRISTART')
        endif
      endif
!
! Primary output volumes:
! (integer function mkhvols either echoes histvols to hvols, or if 
!  histvols(2)=='to',then it expands histvols from 'volfirst','to',
!  'vollast','by','n' to hvols)
!
      hvols = ' '
      nout = mkhvols(output,hvols,mxhvols)
      if (nout==0) then
        write(6,"(/,'>>> INPUT: need at least one output volume',/)") 
        call shutdown('OUTPUT')
      endif
      output = hvols
!
! Expand any env vars imbedded in output:
      noutput = 0
      do i=1,mxhvols
        if (len_trim(output(i)) > 0) then
          call expand_path(output(i))
          noutput = noutput+1
!         write(6,"('Input: Expanded output file ',a,' to ',/,'  ',a)")
!    |      trim(hvols(i)),trim(output(i))
        endif
      enddo
!
! Max number of histories per primary file:
! (mxhist_prim is an input parameter with default = 13).
      if (mxhist_prim < 0) then
        write(6,"('>>> INPUT: maximum number of histories per ',
     |    'primary file must be > 0: mxhist_prim=',i4)") mxhist_prim
        call shutdown('MXHIST_PRIM')
      endif
!
! No dups of file names allowed:
      ch1024 = ' '
      do i=1,nout
        ch1024 = output(i)  
        output(i) = 'dummy'
        if (any(output==ch1024)) then
          write(6,"(/,'>>> INPUT: Duplicate OUTPUT file names = ',
     |      a,/)") trim(ch1024)
          call shutdown('OUTPUT')
        endif
        output(i) = ch1024
      enddo
!
! Check that sufficient primary output files have been provided:
! Func numfiles returns number of files that will be needed, and
!   also returns total histories to be written:
!
      nfiles_prim = numfiles('prim',nstarts,nsrc,0,nhists_total)
      if (nout < nfiles_prim) then
        write(6,"(/,'>>> INPUT: Will need ',i3,' OUTPUT files, but',
     |    ' read only ',i3)") nfiles_prim,nout
        write(6,"(11x,'Total number of steps this run = ',i6)") 
     |    nstep_total
        write(6,"(11x,'Total number of primary histories this run = ',
     |    i5)") nhists_total
        write(6,"(11x,'Maximum number of primary histories per file = ',
     |    i3,/)") mxhist_prim
        call shutdown('OUTPUT')
      endif
      end subroutine inp_primhist
!-------------------------------------------------------------------
      subroutine inp_sechist
!
! Validate secondary history inputs:
!
! Local:
      integer :: n,i,nstarts,nstops,nhists,nout,nsteps,
     |  nsteps_hist(mxseries_sech),nseriesp,nflds_sech,
     |  nhists_total,nfiles_sech,nonblank
      integer(kind=8) :: step8,
     |  nsec_start(mxseries_sech),nsec_stop(mxseries_sech),
     |  nsec_hist (mxseries_sech)
      character(len=mxlen_filename) :: ch1024
      character(len=mxlen_filename) :: hvols(mxhvols)
!
! External:
      integer,external :: numfiles
      integer(kind=8),external :: mtime_to_nsec
!
! 8-byte integer step:
      step8 = step
!
! n = total number of secondary history inputs read:
      n = size(secstart)-count(secstart==ispval) +
     |    size(secstop) -count(secstop==ispval)  +
     |    size(sechist) -count(sechist==ispval)  +
     |    size(secflds) -count(len_trim(secflds)==0)
!
! Secondary output volumes:
! (integer function mkhvols either echoes histvols to hvols, or if 
!  histvols(2)=='to',then it expands histvols from 'volfirst','to',
!  'vollast','by','n' to hvols)
!
      hvols = ' '
      nout = mkhvols(secout,hvols,mxhvols)
      if (nout==0.and.n > 0) then
        write(6,"(/,'>>> INPUT: need at least one secondary ',
     |    'history output volume',/)") 
        call shutdown('SECOUT')
      endif
      secout = hvols
!
! Expand any env vars imbedded in secout:
      do i=1,mxhvols
        if (len_trim(secout(i)) > 0) then
          call expand_path(secout(i))
!         write(6,"('Input: Expanded secout file ',a,' to ',/,'  ',a)")
!    |      trim(hvols(i)),trim(secout(i))
        endif
      enddo
!
      n = n+nout
      if (n <= 0) return
!
! Secondary history start time(s):
      n = size(secstart)-count(secstart==ispval)
      if (mod(n,4) /= 0) then
        write(6,"(/,'>>> INPUT: SECSTART must be given as series of ',
     |    '4-integer triplet times',/,11x,'(day,hr,min,sec).',/,11x,
     |    'A maximum of ',i3,' secstart times are allowed.',/)")
     |    mxseries_sech
        call shutdown('SECSTART')
      endif 
      nstarts = n/4 ! number of start times given
      if (nstarts < 1 .or. nstarts > mxseries_sech) then
        write(6,"(/,'>>> INPUT: At least one and a maximum of ',i3,
     |    ' 4-integer SECSTART times are allowed.',/)") mxseries_sech
        call shutdown('SECSTART')
      endif
      do i=1,nstarts
        call validate_mtime(secstart(:,i),mxday,'SECSTART')
      enddo
!
! Secondary start time(s) must be multiple of step, and must increase: 
      nsec_start(:) = 0
      do i=1,nstarts
        nsec_start(i) = mtime_to_nsec(secstart(:,i))
        if (mod(nsec_start(i),step8) /= 0) then
          write(6,"(/,'>>> INPUT: SECSTART time ',i1,' must be a ',
     |      'multiple of step:',/,11x,'SECSTART=',4i4,' STEP=',i4,/)")
     |      i,secstart(:,i),step
          call shutdown('SECSTART')
        endif
        if (i > 1) then
          if (nsec_start(i-1) > nsec_start(i)) then
            write(6,"(/,'>>> INPUT: SECSTART times must increase.',/,
     |        11x,'SECSTART ',i2,' = ',4i4,' SECSTART ',i2,' = ',4i4,
     |        /)") i-1,secstart(:,i-1),i,secstart(:,i)
            call shutdown('SECSTART')
          endif
        endif
      enddo 
!
! Secondary start times must be >= first primary start times and
! <= last primary stop time:
      nseriesp = (size(pristart)-count(pristart==ispval))/4
      do i=1,nstarts
        if (nsec_start(i) < mtime_to_nsec(pristart(:,1))) then
          write(6,"(/,'>>> INPUT: all secondary start times SECSTART',
     |      ' must be >= first model PRISTART time.')")
          write(6,"(11x,'First model PRISTART = ',4i4,' SECSTART ',i2,
     |      ' = ',4i4,/)") pristart(:,1),i,secstart(:,i)
          call shutdown('SECSTART')
        endif
        if (nsec_start(i) > mtime_to_nsec(pristop(:,nseriesp))) then
          write(6,"(/,'>>> INPUT: all secondary start times SECSTART',
     |      ' must be <= last model PRISTOP time.')")
          write(6,"(11x,' SECSTART ',i2,' = ',4i4,' last PRISTOP=',
     |      4i4)") secstart(:,1),i,pristop(:,nseriesp)
          call shutdown('SECSTART')
        endif
      enddo
!
! Secondary history stop time(s):
      n = size(secstop)-count(secstop==ispval)
      if (mod(n,4) /= 0) then
        write(6,"(/,'>>> INPUT: SECSTOP must be given as series of ',
     |    '4-integer triplet times',/,11x,'(day,hr,min,sec).',/,11x,
     |    'A maximum of ',i3,' secstop times are allowed.',/)")
     |    mxseries_sech
        call shutdown('SECSTOP')
      endif 
      nstops = n/4 ! number of stop times given
      if (nstops < 1 .or. nstops > mxseries_sech) then
        write(6,"(/,'>>> INPUT: At least one and a maximum of ',i3,
     |    ' 4-integer SECSTOP times are allowed.',/)") mxseries_sech
        call shutdown('SECSTOP')
      endif
      do i=1,nstops
        call validate_mtime(secstop(:,i),mxday,'SECSTOP')
      enddo
!
! Stop time(s) must be multiple of step, and must increase: 
      nsec_stop(:) = 0
      do i=1,nstops
        nsec_stop(i) = mtime_to_nsec(secstop(:,i))
        if (mod(nsec_stop(i),step8) /= 0) then
          write(6,"(/,'>>> INPUT: SECSTOP time ',i1,' must be a ',
     |      'multiple of step:',/,11x,'SECSTOP=',4i4,' STEP=',i4,/)")
     |      i,secstop(:,i),step
          call shutdown('SECSTOP')
        endif
        if (i > 1) then
          if (nsec_stop(i-1) > nsec_stop(i)) then
            write(6,"(/,'>>> INPUT: SECSTOP times must increase.',/,
     |        11x,'SECSTOP ',i2,' = ',4i4,' SECSTOP ',i2,' = ',4i4,
     |        /)") i-1,secstop(:,i-1),i,secstop(:,i)
            call shutdown('SECSTOP')
          endif
        endif
      enddo 
!
! Secondary stop times must be >= secondary start times:
      do i=1,nstops
        if (nsec_stop(i) < nsec_start(i)) then
          write(6,"(/,'>>> INPUT: SECSTART must be <= SECSTOP for ',
     |      'all time series.')")
          write(6,"('For time series ',i2,': SECSTART=',4i4,' SECSTOP=',
     |      4i4,/)") i,secstart(:,i),secstop(:,i)
          call shutdown('SECSTART/SECSTOP')
        endif
      enddo
!
! Secondary stop times must be <= last primary stop time:
      nstarts = n/4 ! number of start times given
      do i=1,nstarts
        if (nsec_stop(i) > mtime_to_nsec(pristop(:,nseriesp))) then
          write(6,"(/,'>>> INPUT: all secondary stop times must be',
     |      ' <= final model stop time.')")
          write(6,"('For sech time series ',i2,': SECSTOP=',4i4,
     |      ' Model PRISTOP = ',4i4,/)")
     |      i,secstop(:,i),pristop(:,nseriesp)
          call shutdown('SECSTOP')
        endif
      enddo
!
! Secondary history write frequencies:
      n = size(sechist)-count(sechist==ispval)
      if (mod(n,4) /= 0) then
        write(6,"(/,'>>> INPUT: SECHIST must be given as series of ',
     |    '4-integer triplet times (day,hr,min,sec).',/,11x,'A maximum',
     |    ' of ',i3,' SECHIST times are allowed.',/)") mxseries_sech
        call shutdown('SECHIST')
      endif 
      nhists = n/4 ! number of hist times given
      if (nhists < 1 .or. nhists > mxseries_sech) then
        write(6,"(/,'>>> INPUT: At least one and a maximum of ',i3,
     |    ' 4-integer SECHIST times are allowed.',/)")
        call shutdown('SECHIST')
      endif
      do i=1,nhists
        call validate_mtime(sechist(:,i),mxday,'SECHIST')
      enddo
!
! Secondary history write frequencies must be multiples of step: 
      nsec_hist(:) = 0
      do i=1,nhists
        nsec_hist(i) = mtime_to_nsec(sechist(:,i))
        if (nsec_hist(i)==0) then
          write(6,"(/,'>>> INPUT: SECHIST write frequency ',i1,
     |      ' must be > 0',/)") i
          call shutdown('SECHIST')
        endif
        if (mod(nsec_hist(i),step8) /= 0) then
          write(6,"(/,'>>> INPUT: SECHIST time ',i1,' must be a ',
     |      'multiple of step:',/,11x,'SECHIST=',4i4,' STEP=',i4,/)")
     |      i,sechist(:,i),step
          call shutdown('SECHIST')
        endif
      enddo 
!
! Secondary start time cannot be same as start time if initial run,
! since sech fields would be zero (this is new as of 12/14/11):
!
! 1/5/12: Go back to allowing SECSTART==PRISTART for initial runs,
!   so secondary histories can have non-zero "prognostic" fields 
!   in first history copied from SOURCE (any fields saved by sub 
!   addfld fields will be zero in this copied history, as before).
!   Tag 1.94.2 will have this, i.e., allowing SECSTART==PRISTART for
!   initial runs.
!
!     nsrc = len_trim(source)
!     if (nsrc > 0.and.nsec_start(1)==mtime_to_nsec(pristart(:,1))) then      
!       write(6,"(/,'>>> INPUT: If an initial run, secondary start ',
!    |    ' time SECSTART must not be same as PRISTART time.')")
!       call nsecs_to_modeltime(nsec_start(1)+nsec_hist(1),mtime)
!       write(6,"('Please set SECSTART to first SECHIST interval ',
!    |    'after PRISTART time (',4i4,')')") mtime
!       call shutdown('SECSTART')
!     endif
!
! Must have same number of time sequences:
      if (nstarts /= nstops .or. nstarts /= nhists .or. 
     |    nstops  /= nhists) then
        write(6,"(/,'>>> INPUT: must provide same number of times ',
     |    'for',/,11x,'SECSTART, SECSTOP, and SECHIST.')")
        write(6,"(11x,'nstarts=',i3,' nstops=',i3,' nhists=',i3)")
     |    nstarts,nstops,nhists
        call shutdown('nsechtimes')
      endif
!     nseries_sech = nstarts
!
! Number of steps in each time series must be a multiple of SECHIST:
      do i=1,nstarts
        nsteps = (nsec_stop(i)-nsec_start(i))/step
        nsteps_hist(i) = nsec_hist(i)/step
        if (mod(nsteps,nsteps_hist(i)) /= 0) then
          write(6,"(/,'>>> INPUT: number of steps in time series ',
     |      i1,' must be multiple of the ',/,11x,'number of steps',
     |      ' in SECHIST ',i1,'.')") i,i
          write(6,"(11x,'nsteps ',i1,' = ',i6,' nsteps_hist ',i1,
     |      ' = ',i3)") i,nsteps,i,nsteps_hist(i)
          write(6,"(11x,'Time series ',i2,': SECSTART = ',4i4,
     |      ' SECSTOP = ',4i4,' SECHIST = ',4i4,/)") i,secstart(:,i),
     |      secstop(:,i),sechist(:,i)
          call shutdown('SECHIST')
        endif
      enddo
!
! Time series cannot overlap (However, they can touch, front-to-back):
      if (nstarts > 1) then
        do i=2,nstarts
          if (nsec_start(i) < nsec_stop(i-1)) then
            write(6,"(/,'>>> INPUT: secondary history time series',
     |        ' cannot overlap.')")
            write(6,"(11x,'For series ',i2,': SECSTART=',4i4,
     |        ' SECSTOP=',4i4)") i-1,secstart(:,i-1),secstop(:,i-1)
            write(6,"(11x,'For series ',i2,': SECSTART=',4i4,
     |        ' SECSTOP=',4i4,/)") i,secstart(:,i),secstop(:,i)
            call shutdown('SECSTART/SECSTOP')
          endif
        enddo
      endif
!
! Max number of histories per secondary file (optional input):
      if (mxhist_sech < 0) then
        write(6,"('>>> INPUT: maximum number of histories per ',
     |    'secondary file must be > 0: mxhist_sech=',i4)") mxhist_sech
        call shutdown('MXHIST_SECH')
      endif
!
! No dups of secout file names allowed:
      ch1024 = ' '
      do i=1,nout
        ch1024 = secout(i)  
        secout(i) = 'dummy'
        if (any(secout==ch1024)) then
          write(6,"(/,'>>> INPUT: Duplicate SECOUT file names = ',
     |      a,/)") trim(ch1024)
          call shutdown('SECOUT')
        endif
        secout(i) = ch1024
      enddo
!
! Check that sufficient secondary output files have been provided:
! Func numfiles returns number of files that will be needed, and
!   also returns total histories to be written:
!
      nfiles_sech = numfiles('sech',nstarts,1,0,nhists_total)
      if (nout < nfiles_sech) then
        write(6,"(/,'>>> INPUT: Will need ',i3,' SECOUT files, but',
     |    ' read only ',i3)") nfiles_sech,nout
        write(6,"(11x,'Total number of secondary histories this ',
     |    'run = ',i5)") nhists_total
        write(6,"(11x,'Maximum number of secondary histories per ',
     |    'file = ',i3,/)") mxhist_sech
        call shutdown('SECOUT')
      endif
!
! Pack names so no blank names occur from 1->nflds_sech
      nflds_sech = count(len_trim(secflds) > 0)
      call packstr(secflds,mxfsech,nonblank)
      if (nonblank /= nflds_sech) then
        write(6,"('>>> WARNING: Input after packstr(secflds): ',
     |    'nonblank /= nflds_sech: nonblank=',i3,' nflds_sech=',i3)")
     |    nonblank,nflds_sech
        write(6,"('secflds(mxfsech=',i3,')=')") mxfsech
        do i=1,mxfsech
          write(6,"('secflds(',i2,')=',a)") i,secflds(i)
        enddo
      endif
!
! Secondary history fields:
! Fields that are forced on the secondary histories are listed
!   in string array secflds_mandatory().
! If user does not provide secflds fields, these mandatory fields
!   are written by default. Any mandatory fields NOT listed by
!   the user are added to the end of the user's list.
!
      if (nflds_sech==0) then
        write(6,"(/,'INPUT NOTE: no secondary history fields were ',
     |    'requested (SECFLDS).')")
        write(6,"('I will write the default minimum set of ',
     |    'fields to secondary histories:')")
        write(6,"(4a12)") secflds_mandatory
        do i=1,size(secflds_mandatory)
          secflds(i) = secflds_mandatory(i)
        enddo
      else ! nflds_sech > 0: enforce mandatory fields
        do i=1,size(secflds_mandatory)
          if (.not.any(secflds==secflds_mandatory(i))) then
            nflds_sech = nflds_sech+1
            secflds(nflds_sech) = secflds_mandatory(i)
            write(6,"('INPUT NOTE: adding mandatory field ',
     |        a,' to secondary history fields (field ',i3,')')")
     |        secflds(nflds_sech)(1:8),nflds_sech
          endif
        enddo
      endif

! Check for dups of secflds field names:
      ch1024 = ' '
      do i=1,nflds_sech
        ch1024 = secflds(i)  
        secflds(i) = 'dummy'
        if (any(secflds==ch1024)) then
          write(6,"(/,'>>> INPUT: Duplicate SECFLDS field names = ',
     |      a,/)") trim(ch1024)
          call shutdown('SECFLDS')
        endif
        secflds(i) = ch1024
      enddo
!
! Number of bytes for values of 4d fields on secondary histories:
! Must be either 4 (reals) or 8 (doubles). Default is 4, i.e.,
! write 4-byte reals to secondary histories.
!
      if (sech_nbyte == ispval) then
        sech_nbyte = 4
      elseif (sech_nbyte /= 4 .and. sech_nbyte /= 8) then
        write(6,"('>>> INPUT: sech_nbyte=',i4,' but must be either ',
     |    '4 (write real to sech) or 8 (write double to sech)')")
        call shutdown('sech_nbyte')
      endif
      end subroutine inp_sechist
!-----------------------------------------------------------------------
      subroutine inp_print(ntask)
!
! Print values of inp (input_type):
!
! Args:
      integer,intent(in) :: ntask
! Local:
      integer :: i,n
!
      write(6,"(/,72('-'))")
      write(6,"('USER INPUT PARAMETERS:')")
!
! Model-wide:
      if (len_trim(label) > 0)
     |  write(6,"('  label  = ',a,/,4x,'(optional text label for',
     |    ' current run)')") trim(label)      

      write(6,"('  High-lat electric potential model:  ',
     |      'potential_model = ',a)") trim(potential_model)
      if (trim(potential_model)=='WEIMER01')
     |  write(6,"('  weimer coefs: weimer_ncfile = ',a)") 
     |    trim(weimer_ncfile)
      if (trim(potential_model)=='WEIMER'.or.
     |    trim(potential_model)=='WEIMER05')
     |  write(6,"('  weimer coefs: wei05sc_ncfile = ',a)") 
     |    trim(wei05sc_ncfile)

      if (len_trim(gpi_ncfile) > 0)
     |  write(6,"('  gpi run: gpi_ncfile = ',a)") trim(gpi_ncfile)  
      if (len_trim(see_ncfile) > 0)
     |  write(6,"('  SEE data: see_ncfile = ',a)") trim(see_ncfile)
      if (len_trim(imf_ncfile) > 0)
     |  write(6,"('  imf run: imf_ncfile = ',a)") trim(imf_ncfile)  

      if (len_trim(gswm_mi_di_ncfile) > 0)
     |  write(6,"('  gswm migrating diurnal file: ',
     |    'gswm_mi_di_ncfile = ',a)") trim(gswm_mi_di_ncfile)
      if (len_trim(gswm_mi_sdi_ncfile) > 0)
     |  write(6,"('  gswm migrating semi-diurnal file: ',
     |    'gswm_mi_sdi_ncfile = ',a)") trim(gswm_mi_sdi_ncfile)
      if (len_trim(gswm_nm_di_ncfile) > 0)
     |  write(6,"('  gswm non-migrating diurnal file: ',
     |    'gswm_nm_di_ncfile = ',a)") trim(gswm_nm_di_ncfile)
      if (len_trim(gswm_nm_sdi_ncfile) > 0)
     |  write(6,"('  gswm non-migrating semi-diurnal file: ',
     |    'gswm_nm_sdi_ncfile = ',a)") trim(gswm_nm_sdi_ncfile)

      if (len_trim(saber_ncfile) > 0) write(6,"('  SABER data file: ',
     |    'saber_ncfile = ',a)") trim(saber_ncfile)
      if (len_trim(tidi_ncfile) > 0) write(6,"('  TIDI data file: ',
     |    'tidi_ncfile = ',a)") trim(tidi_ncfile)

      if (len_trim(bgrddata_ncfile) > 0) write(6,"('  Bgrddata file: ',
     |    'bgrddata_ncfile = ',a)") trim(bgrddata_ncfile)
      if (len_trim(ctmt_ncfile) > 0) write(6,"('  CTMT data file: ',
     |    'ctmt_ncfile = ',a)") trim(ctmt_ncfile)

      if (len_trim(amievol) > 0)
     |  write(6,"('  amievol = ',a,/,4x,
     |    '(file or mss path containing amie data)')") trim(amievol)
      if (len_trim(amienh) > 0)
     |  write(6,"('  amienh = ',a,/,4x,
     |    '(file or mss path containing amie data)')") trim(amienh)
      if (len_trim(amiesh) > 0)
     |  write(6,"('  amiesh = ',a,/,4x,
     |    '(file or mss path containing amie data)')") trim(amiesh)
      if (len_trim(hpss_path) > 0)
     |  write(6,"('  hpss_path = ',a,4x,
     |    '(hpss directory for hsi dispose script)')") trim(hpss_path)
      write(6,"('  start_year = ',i4,' (starting calendar day)')")
     |  start_year
      write(6,"('  start_day  = ',i4,' (starting calendar year)')")
     |  start_day
      if (calendar_advance /= 0) then
        write(6,"('  calendar_advance =',i2,' (model will be advanced ',
     |    'in calendar time starting on this day)')") 
     |    calendar_advance
      else
        write(6,"('  calendar_advance  =',i1,' (model will NOT be ',
     |    'advanced in calendar time)')") calendar_advance
      endif

      write(6,"('  step    =',i4,' (model timestep (seconds))',
     |  i4)") step
      write(6,"('  ntask_lon = ',i2,' (number of mpi tasks in ',
     |  'longitude dimension)')") ntask_lon
      write(6,"('  ntask_lat = ',i2,' (number of mpi tasks in ',
     |  'latitude  dimension)')") ntask_lat
      write(6,"('  total tasks = ntask_lon*ntask_lat = ',i4)")
     |  ntask
!
! Primary histories:
      if (len_trim(source) > 0) then
        write(6,"('  source  = ',a,/,4x,'(file or mss path',
     |    ' containing source history)')") trim(source)      
        write(6,"('  source_start = ',(i3,',',i2,',',i2,',',i2),
     |    ' (model time of source history)')")
     |    source_start
      endif
      n = size(output)-count(output==' ')
      write(6,"('  output (primary history output files) = ',
     |  /,(4x,a,', ',a))") 
     |  (trim(output(i)),i=1,n)
      n = (size(pristart)-count(pristart==ispval))/4
      write(6,"('  pristart (model start times) =',
     |  /,4(4x,i3,',',i2,',',i2,',',i2))") (pristart(:,i),i=1,n)
      n = (size(pristop)-count(pristop==ispval))/4
      write(6,"('  pristop (model stop times) =',
     |  /,4(4x,i3,',',i2,',',i2,',',i2))") (pristop(:,i),i=1,n)
      n = (size(prihist)-count(prihist==ispval))/4
      write(6,"('  prihist (primary history disk write frequencies) =',
     |  /,4(4x,i3,',',i2,',',i2,',',i2))") (prihist(:,i),i=1,n)
      write(6,"('  Maxmimum number of histories per primary file = ',
     |  i3)") mxhist_prim
!
! Secondary histories:
      if (len_trim(secsource) > 0) then
        write(6,"('  secsource  = ',a,/,4x,'(file or mss path',
     |    ' containing secsource history)')") trim(secsource)
        write(6,"('  secsource_start = ',(i3,',',i2,',',i2,',',i2),
     |    ' (model time of secsource history)')")
     |    source_start
      endif
      n = size(secout)-count(secout==' ')
      if (n > 0)
     |  write(6,"('  secout (secondary history output files)=',
     |    /,(4x,a,', ',a))") 
     |    (trim(secout(i)),i=1,n)
      n = (size(secstart)-count(secstart==ispval))/4
      if (n > 0)
     |  write(6,"('  secstart (secondary history start times) =',
     |    /,4(4x,i3,',',i2,',',i2,',',i2))") (secstart(:,i),i=1,n)
      n = (size(secstop)-count(secstop==ispval))/4
      if (n > 0)
     |  write(6,"('  secstop (secondary history stop times) =',
     |    /,4(4x,i3,',',i2,',',i2,',',i2))") (secstop(:,i),i=1,n)
      n = (size(sechist)-count(sechist==ispval))/4
      if (n > 0)
     |  write(6,"('  sechist (secondary history disk write',
     |    ' frequencies) =',/,4(4x,i3,',',i2,',',i2,',',i2))") 
     |    (sechist(:,i),i=1,n)
      n = (size(secflds)-count(len_trim(secflds)==0))
      if (n > 0)
     |  write(6,"('  secflds (secondary history fields)',
     |    ' =',/,(4x,5a12))") (secflds(i),i=1,n)
      write(6,"('  Maximum number of histories per secondary file = ',
     |  i3)") mxhist_sech
      write(6,"('  Number of bytes for values of fields on secondary',
     |  ' histories (sech_nbyte) = ',i3)") sech_nbyte

      if (dynamo <= 0) then
        write(6,"('  dynamo = ',i2,' (dynamo will NOT be calculated)')")
     |    dynamo
        write(6,"(14x,
     |    '(electric potential and ion drifts will be zero')")
      else
        write(6,"('  dynamo = ',i2,' (dynamo will be calculated)')")
     |    dynamo
        write(6,"('  current_pg = ',i2,' (Add current due to plasma',
     |    ' pressure gradient and gravity to rhs)')") current_pg
        write(6,"('  current_kq = ',i2,
     |    ' (Calculate height-integrated current density)')")
     |    current_kq
      endif
!
! More model-wide inputs:
      write(6,"('  eddy_dif = ',i2,' (DOY-dependent eddy diffusion ',
     |  'flag)')") eddy_dif
      write(6,"('  tide (amplitudes and phases of semidiurnal tide) =',
     |  /,4x,5e8.1,5f6.2)") tide
      write(6,"('  tide2 (amplitude and phase of diurnal tide) =',
     |  /,4x,e8.1,f6.2)") tide2
      write(6,"('  aurora  = ',i2,' (0/1 flag for aurora)')") aurora
      write(6,"('  colfac = ',f9.3,' (collision factor)')") colfac
      write(6,"('  joulefac = ',f9.3,' (joule heating factor)')") 
     |  joulefac
      write(6,"('  diffcap  = ',es12.4,' (Maximum O+ diffusion)')") 
     |  opdiffcap
      write(6,"('  calc_helium = ',i4,' (0/1 flag for helium)')") 
     |  calc_helium

      write(6,"('If any of the following are spval (',e12.4,'),',
     |  ' they will be calculated',/,'during the simulation on a per ',
     |  'timestep basis:')") spval

      if (ntimes_power == 0) then
        write(6,"('  power  = ',e12.4,' (Hemispheric Power)')") power
      else
        write(6,"('  time-dependent power: ntimes = ',i4,' power_time=',
     |    /,(3f4.0,e12.4))") ntimes_power,power_time(:,1:ntimes_power)
      endif

      if (ntimes_ctpoten == 0) then
        write(6,"('  ctpoten= ',e12.4,' (Cross-cap potential)')") 
     |    ctpoten
      else
        write(6,"('  time-dependent ctpoten: ntimes = ',i4,
     |    ' ctpoten_time=',/,(3f4.0,e12.4))") ntimes_ctpoten,
     |    ctpoten_time(:,1:ntimes_ctpoten)
      endif

      if (ntimes_kp == 0) then
        write(6,"('  kp     = ',e12.4,' (Kp index)')") kp
      else
        write(6,"('  time-dependent Kp: ntimes = ',i4,' kp_time=',
     |    /,(3f4.0,e12.4))") ntimes_kp,kp_time(:,1:ntimes_kp)
      endif

      if (ntimes_bximf == 0) then
        write(6,"('  bximf  = ',e12.4,' (BX component of IMF)')") bximf
      else
        write(6,"('  time-dependent bximf: ntimes = ',i4,' bximf_time=',
     |    /,(3f4.0,e12.4))") ntimes_bximf,bximf_time(:,1:ntimes_bximf)
      endif

      if (ntimes_byimf == 0) then
        write(6,"('  byimf  = ',e12.4,' (BY component of IMF)')") byimf
      else
        write(6,"('  time-dependent byimf: ntimes = ',i4,' byimf_time=',
     |    /,(3f4.0,e12.4))") ntimes_byimf,byimf_time(:,1:ntimes_byimf)
      endif

      if (ntimes_bzimf == 0) then
        write(6,"('  bzimf  = ',e12.4,' (Bz component of IMF)')") bzimf
      else
        write(6,"('  time-dependent bzimf: ntimes = ',i4,' bzimf_time=',
     |    /,(3f4.0,e12.4))") ntimes_bzimf,bzimf_time(:,1:ntimes_bzimf)
      endif

      if (ntimes_swvel == 0) then
        write(6,"('  swvel  = ',e12.4,' (solar wind velocity)')") swvel
      else
        write(6,"('  time-dependent swvel: ntimes = ',i4,' swvel_time=',
     |    /,(3f4.0,e12.4))") ntimes_swvel,swvel_time(:,1:ntimes_swvel)
      endif

      if (ntimes_swden == 0) then
        write(6,"('  swden  = ',e12.4,' (solar wind density)')")  swden
      else
        write(6,"('  time-dependent swden: ntimes = ',i4,' swden_time=',
     |    /,(3f4.0,e12.4))") ntimes_swden,swden_time(:,1:ntimes_swden)
      endif

      if (ntimes_f107 == 0) then
        write(6,"('  f107  = ',e12.4,' (F10.7 solar flux)')") f107
      else
        write(6,"('  time-dependent f107: ntimes = ',i4,' f107_time=',
     |    /,(3f4.0,e12.4))") ntimes_f107,f107_time(:,1:ntimes_f107)
      endif
      if (ntimes_f107a == 0) then
        write(6,"('  f107a = ',e12.4,' (81-day ave F10.7 flux)')") f107a
      else
        write(6,"('  time-dependent f107a: ntimes = ',i4,' f107a_time=',
     |    /,(3f4.0,e12.4))") ntimes_f107a,f107a_time(:,1:ntimes_f107a)
      endif
!
      write(6,"('  al     = ',e12.4,' (AL, lower auroral mag index)')")
     |  al
!
      write(6,"('END USER INPUT PARAMETERS')")
      write(6,"(72('-'),/)")
      end subroutine inp_print
!-----------------------------------------------------------------------
      subroutine validate_mtime(mtime,mxday,label)
!
! Validate a model time (day,hr,min,sec) from input.
! (may be start or stop time, or frequency,
!  e.g., history write frequency)
! If there is a bad value, stop with error message.
! Label is used to print error msg (usually the keyword name
!   from namelist)
!
      integer,intent(in) :: mtime(4),mxday
      character(len=*),intent(in) :: label
      integer :: ier
!
      ier = 0
!
! Day:
      if (mtime(1) < 0 .or. mtime(1) > mxday) then
        write(6,"(/,'>>> input ',a,': bad model day: ',i5,
     |    ' (must be >= 0 and <= mxday)(mxday=',i4,')')") 
     |    label,mtime(1),mxday
        ier = 1
      endif 
!
! Hour:
      if (mtime(2) < 0 .or. mtime(2) > 23) then
        write(6,"(/,'>>> input ',a,': bad model hour: ',i5,
     |    ' (must be >= 0 and <= 23)')") label,mtime(2)
        ier = 1
      endif 
!
! Minute:
      if (mtime(3) < 0 .or. mtime(3) > 59) then
        write(6,"(/,'>>> input ',a,': bad model minute: ',i5,
     |    ' (must be >= 0 and <= 59)')") label,mtime(3)
        ier = 1
      endif 
!
! Second:
      if (mtime(4) < 0 .or. mtime(4) > 59) then
        write(6,"(/,'>>> input ',a,': bad model second: ',i5,
     |    ' (must be >= 0 and <= 59)')") label,mtime(4)
        ier = 1
      endif 
!
      if (ier > 0) call shutdown('mtime')
      end subroutine validate_mtime
!-----------------------------------------------------------------------
      subroutine usage_calendar
!
! Print usage statement for calendar inputs.
!
      character(len=60) :: char72(10)
      integer :: i
!      123456789-123456789-123456789-123456789-123456789-123456789-
      char72=(/
     |';                                                           ',
     |'; To set calendar start time and control calendar advance,  ',
     |'; please use the following namelist input parameters, e.g., ',
     |';                                                           ',
     |' START_YEAR = 1983  ; starting year (4-digit integer yyyy)  ',
     |' START_DAY  = 80    ; starting day of year (integer 1->365) ',
     |' CALENDAR_ADVANCE=1 ; if 1, advance calendar time           ',
     |'                    ; if 0, do not advance calendar time    ',
     |';                                                           ',
     |'                                                            '/)
      do i=1,10
        if (len_trim(char72(i)) > 0) write(6,"(a)") char72(i)
      enddo 
      end subroutine usage_calendar
!-----------------------------------------------------------------------
      subroutine validate_timedep(constant,timedep,mxtimes,ntimes,name)
!
! Validate times and values in user provided time series.
!
! Args:
      real,intent(in) :: constant,timedep(5,mxtimes)
      integer,intent(in) :: mxtimes
      integer,intent(out) :: ntimes
      character(len=*),intent(in) :: name
!
! Local:
      integer :: i,ii,n
      integer(kind=8) :: nsec,nsec0,nsec1,nsec_start,nsec_stop
!
! External:
      integer(kind=8),external :: mtime_to_nsec
!
! Validate times and values in user provided time series:
      ntimes = 0
      if (any(timedep /= spval)) then
!
! Time series must be provided in groups of 5 (day,hr,min,sec,value):
        n = 0
        do i=1,mxtimes
          do ii=1,5
            if (timedep(ii,i) /= spval) n = n+1
          enddo
        enddo
        if (mod(n,5) /= 0) then
          write(6,"('>>> INPUT: must provide ',a,' in groups',
     |      ' of 5: n=',i5,' mod(n,5)=',i5)") name,n,mod(n,5)
          call shutdown('validate_timedep')
        endif
        do i=1,mxtimes
          if (any(timedep(:,i) /= spval)) then
            call validate_mtime(int(timedep(1:4,i)),mxday,name)
            ntimes = ntimes+1
          endif
        enddo ! i=1,mxtimes
        nsec_start = mtime_to_nsec(pristart(:,1)) ! model start time
        nsec_stop = mtime_to_nsec(pristop(:,1))   ! model stop time
!
! First time must be model start time:
        if (ntimes > 0) then
          nsec = mtime_to_nsec(int(timedep(1:4,1)))
          if (nsec /= nsec_start) then
            write(6,"(/,'>>> INPUT: Please provide first value of ',a,
     |        ' at model PRISTART time.')") trim(name)
            call shutdown('validate_timedep')
          endif
!
! All times must be between PRISTART and PRISTOP times:
          do i=1,ntimes
            nsec = mtime_to_nsec(int(timedep(1:4,i)))
            if (nsec < nsec_start .or. 
     |          nsec > nsec_stop) then
              write(6,"(/,'>>> INPUT: ',a,' time ',4i4,' is outside ',
     |          'model PRISTART/PRISTOP times: PRISTART=',4i4,
     |          ' PRISTOP=',4i4)")
     |          trim(name),int(timedep(1:4,i)),
     |          pristart(:,1),pristop(:,1)
              call shutdown('validate_timedep')
            endif 
          enddo
        endif ! ntimes > 0
!
! Times must be increasing (assume non-spvals are from 1 to ntimes, 
! i.e., not interspersed with spvals):
        if (ntimes > 1) then
          nsec0 = mtime_to_nsec(int(timedep(1:4,1)))
          do i=2,ntimes
            nsec1 = mtime_to_nsec(int(timedep(1:4,i)))
            if (nsec0 >= nsec1) then
              write(6,"(/,'>>> INPUT: ',a,' times must increase',
     |          '. Check time at i=',i3,' day,hr,min,sec=',4i4,' and ',
     |          'the time previous to i.')") name,i,int(timedep(1:4,i)) 
              call shutdown('validate_timedep')
            endif
            nsec0 = nsec1
          enddo ! i=1,ntimes
        endif ! ntimes > 1
      endif ! any(timedep /= spval)
!
! User cannot provide both a constant and time-dependent values:
      if (ntimes > 0 .and. constant /= spval) then
        write(6,"('>>> INPUT: Please provide either constant or ',
     |    'time-dependent values for ',a,' (not both)')") trim(name)
        write(6,"(a,'=',e12.4,' ',a,'_time=',/,(6e12.4))")
     |    trim(name),constant,trim(name),timedep(5,:)
        call shutdown('validate_timedep')
      endif
      end subroutine validate_timedep
!-----------------------------------------------------------------------
      subroutine inp_solar
!
! Validate combinations of potential_model, gpi_ncfile, imf_ncfile, and 
! power,ctpoten,f107,f107a,bximf,byimf,bzimf,swden,swvel, and their 
! time-dependent equivalents.
!
! The rules for these namelist read parameters are as follows:
!   1. Potential_model must be 'HEELIS','WEIMER','WEIMER01','WEIMER05', or 'NONE'
!      (if 'WEIMER', then the 2005 model will be called)
!      (if potential_model is not provided, it defaults to 'HEELIS')
!   2. gpi_ncfile data file can be provided only with Heelis potential model.
!      (data file has 3-hourly Kp and daily f107,f107a)
!   3. imf_ncfile data file can be provided only with Weimer potential model.
!      (data file has hourly bx,by,bz,swvel,swden,kp, and daily f107,f107a)
!   4. User cannot provide both gpi_ncfile and imf_ncfile in a single run, 
!      except when only f10.7 is requested from the gpi file.
!   5. User can provide the following parameters as either constants or 
!      time-dependent values: ctpoten,power,bximf,byimf,bzimf,swden,swvel
!      (time-dependent keywords are xxxx_time, e.g., ctpoten_time)
!      Time-dependent namelist f107,f107a are not yet available.
!      Valid ranges for user-provided parameters are not enforced.
!   6. KP can be provided only if non-gpi run, and at least one of hpower
!      and ctpoten are NOT provided. KP cannot be specified in a Weimer
!      potential run.
!
! If (potential_model == 'HEELIS') then
!   [user does not need to provide bx,by,bz,swvel,swden]
!   if (gpi_ncfile is NOT provided) then
!     [user must provide hp,cp,f107,f107a]
!   elseif (gpi_ncfile is provided) then
!     [user must NOT provide at least one of hp,cp,f107,f107a]
!     [parameters not provided will be taken or calculated from the data]
!   endif
! Endif
!
! If (potential_model == 'WEIMER') then
!   [user is not allowed to provide ctpoten (derived from Weimer potential)]
!   [if user does not provide power, it will be calculated from bz,swvel]
!   if (imf_ncfile is NOT provided) then
!     [user must provide bximf,byimf,bzimf,swden,swvel,f107,f107a]
!   elseif (imf_ncfile is provided) then 
!     [user must NOT provide at least one of bx,by,bz,swden,swvel,f107,f107a]
!     [parameters not provided will be taken from the data]
!   endif
! Endif
!
! If time-dependent values are given, sub validate_timedep validates
! the times, and returns ntimes_xxxx. If only constants are given,
! it returns ntimes_xxxx == 0
!
      call validate_timedep(ctpoten,ctpoten_time,mxind_time,
     |  ntimes_ctpoten,'ctpoten')
      call validate_timedep(power,power_time,mxind_time,
     |  ntimes_power,'power')
      call validate_timedep(bximf,bximf_time,mxind_time,
     |  ntimes_bximf,'bximf')
      call validate_timedep(byimf,byimf_time,mxind_time,
     |  ntimes_byimf,'byimf')
      call validate_timedep(bzimf,bzimf_time,mxind_time,
     |  ntimes_bzimf,'bzimf')
      call validate_timedep(swden,swden_time,mxind_time,
     |  ntimes_swden,'swden')
      call validate_timedep(swvel,swvel_time,mxind_time,
     |  ntimes_swvel,'swvel')
      call validate_timedep(al,al_time,mxind_time,
     |  ntimes_al,'al')
      aluse = .true.
      if (al == spval) aluse = .false.
      call validate_timedep(kp,kp_time,mxind_time,
     |  ntimes_kp,'kp')
      call validate_timedep(f107,f107_time,mxind_time,
     |  ntimes_f107,'f107')
      call validate_timedep(f107a,f107a_time,mxind_time,
     |  ntimes_f107a,'f107a')
!
! Check electric potential model:
! 4/08 btf: Add wiemer05 option
! 4/25/08 btf: default potential_model is still heelis:
!
      if (len_trim(potential_model)==0) then
        write (6,"(4x,'Will use default Heelis elecric potential',
     |    ' model')")
        potential_model='HEELIS'
      endif
      select case (trim(potential_model))
        case('WEIMER01')
          write(6,"('Will use the Weimer 2001 potential model')")
          call expand_path(weimer_ncfile)  ! coeffs file
          write(6,"('weimer_ncfile=',a)") trim(weimer_ncfile)
        case('WEIMER05')
          write(6,"('Will use the Weimer 2005 potential model')")
          call expand_path(wei05sc_ncfile) ! coeffs file
          write(6,"('  wei05sc_ncfile=',a)") trim(wei05sc_ncfile)
        case('WEIMER')
          write(6,"('Will use the Weimer 2005 potential model')")
          call expand_path(wei05sc_ncfile) ! coeffs file
          write(6,"('wei05sc_ncfile=',a)") trim(wei05sc_ncfile)
        case('HEELIS')
          write (6,"('Will use the Heelis potential model')")
        case('AMIE')
          write (6,"('Will use the AMIE potential input')")
        case('NONE')
          write(6,"('Will NOT use an empirical potential model')")
          write(6,"('High-lat convection will be zero.)')")
        case default
          write(6,"(/,'>>> INPUT: unknown potential_model: ',a)")
     |      trim(potential_model)
          write(6,"('potential_model can be one of the following:')")
          write(6,"('''HEELIS''',',','''WEIMER01''',',',
     |      '''WEIMER05''',',','''WEIMER''',',','''NONE''')")
          call shutdown('POTENTIAL_MODEL')
      end select
!
! gpi and imf data files can be used together only if only f10.7 flux
! is used from the gpi file.
      if (len_trim(gpi_ncfile) > 0.and.len_trim(imf_ncfile) > 0) then
        write(6,"('Note INPUT: Both gpi_ncfile and imf_ncfile are ',
     |    'specified.',/,'  In this case, only f10.7 flux will be ',
     |    'used from the gpi file.')")
!       write(6,"(/,'>>> INPUT: User cannot request both GPI ',
!    |    '(gpi_ncfile) and IMF (imf_ncfile) data runs.')")
!       call shutdown('GPI and IMF not allowed')
      endif
!
! Kp was specified:
      if (kp /= spval.or.ntimes_kp > 0) then
!
! Cannot provide KP input for a GPI run:
        if (len_trim(gpi_ncfile) > 0) then
!         write(6,"(/,'>>> INPUT: Cannot provide KP namelist input',
!    |      ' with a GPI run.')")
!         call shutdown('KP input')
          write(6,"(/,'>>> WARNING INPUT: I am allowing both namelist',
     |      ' KP and GPI data file to be specified in this run.',
     |      ' In this case, the namelist KP will take precedence')")
        endif
!
! Cannot provide KP input for a Weimer run:
! (altho later, we might make it possible to use the Kp in an
!  IMF data file, with a Weimer run)
!
        if (potential_model(1:6)=='WEIMER') then
          write(6,"(/,'>>> INPUT: Cannot provide KP namelist input',
     |      ' with a WEIMER run.')")
          call shutdown('KP input')
        endif
!
! If KP is provided, then at least one of power and ctpoten must NOT 
! be provided, because the given KP will be used to calculate power 
! and/or ctpoten.
!
        if ((ctpoten/=spval.or.ntimes_ctpoten>0).and.
     |      (power  /=spval.or.ntimes_power>0)) then
          write(6,"(/,'>>> INPUT: Cannot provide namelist KP and both',
     |      ' POWER and CTPOTEN')")
          write(6,"(/,'If KP is provided, then at least one of ',
     |      ' POWER and CTPOTEN must NOT be provided (KP will be used',
     |      ' to calculate POWER and/or CTPOTEN)')")
          call shutdown('KP input')
        endif
      endif ! Kp provided
!
! Check parameters needed for Heelis potential model:
      if (trim(potential_model)=='HEELIS') then
!
! IMF data not allowed with Heelis potential model:
        if (len_trim(imf_ncfile) > 0) then
          write(6,"(/,'>>> INPUT: IMF data runs (imf_ncfile) can',
     |      ' be requested only with WEIMER potential model.')")
          call shutdown('IMF with HEELIS')
        endif
!
! 12/3/08 btf: User may set BY to test BY effect on Heelis (see aurora.F)
! 
        if (byimf == spval) then
          write(6,"('Note input: Setting BY to 0 with HEELIS ',
     |      'potential model.')")
          byimf = 0.
        endif
!
! Heelis non-gpi run: user must provide power,ctpoten,f107,f107a:
! Later, an alternative would be for the user to provide IMF data 
!   then use empirical calculation to get power, etc from the IMF.
! Note: namelist time-dependent f107 is not available.
!
        if (len_trim(gpi_ncfile)==0) then
          if (power==spval.and.ntimes_power==0.and.
     |        kp==spval.and.ntimes_kp==0) then
            write(6,"(/,'>>> INPUT: POWER or POWER_TIME must be ',
     |        'provided for non-GPI run with Heelis potential model.')")
            call shutdown('POWER')
          endif
          if (ctpoten==spval.and.ntimes_ctpoten==0.and.
     |        kp==spval.and.ntimes_kp==0) then
            write(6,"(/,'>>> INPUT: CTPOTEN or CTPOTEN_TIME must be ',
     |        'provided for non-GPI run with Heelis potential model.')")
            call shutdown('CTPOTEN')
          endif
          if (f107==spval.and.ntimes_f107==0) then
            write(6,"(/,'>>> INPUT: F107 must be provided for non-GPI',
     |        ' run with Heelis potential model.')")
            call shutdown('F107')
          endif
          if (f107a==spval.and.ntimes_f107a==0) then
            write(6,"(/,'>>> INPUT: F107a must be provided for non-GPI',
     |        ' run with Heelis potential model.')")
            call shutdown('F107a')
          endif
!
! Heelis gpi run: 
!
        else ! gpi run
!
! At least one of the gpi params must NOT be provided:
! (i.e., at least one parameter will come from the gpi data file)
!
          if ((power  /= spval.or.ntimes_power > 0).and.
     |        (ctpoten/= spval.or.ntimes_ctpoten > 0).and.
     |        (f107   /= spval.and.f107a /= spval)) then
            write(6,"(/,'>>> INPUT: At least one of power, ctpoten,',
     |        ' f107 or f107a must NOT be provided for a gpi run.')")
            call shutdown('GPI params')
          endif

        endif ! gpi data run
      endif ! heelis potential model
!
! Check parameters needed for Weimer potential model:
!
      if (potential_model(1:6)=='WEIMER') then
!
! GPI data not allowed with Weimer potential model:
! If gpi data is requested with Weimer, then only f10.7 will be
! used from the gpi file.
        if (len_trim(gpi_ncfile) > 0) then
          write(6,"('Note INPUT: gpi_ncfile has been specified with',
     |      ' Weimer convection model.',/,'  In this case, only ',
     |      'f10.7 flux will be used from the gpi file.')")
!         write(6,"(/,'>>> INPUT: GPI data runs (gpi_ncfile) can',
!    |      ' be requested only with HEELIS potential model.')")
!         call shutdown('GPI with WEIMER')
        endif
!
! Weimer non-gpi run must provide f107:
        if (len_trim(gpi_ncfile) <= 0.and.(f107==spval.or.f107a==spval)) 
     |    then
          write(6,"(/,'>>> Weimer potential model without GPI data',
     |      ' must provide namelist f107,f107a')") 
          call shutdown('WEIMER non-GPI without f107')
        endif
!
! ctpoten cannot be provided by the user, since it will be
! calculated from the Weimer potential:
        if (ctpoten /= spval .or. ntimes_ctpoten > 0.and.
     |    kp==spval.and.ntimes_kp==0) then
          write(6,"(/,'>>> INPUT: Cannot provide CTPOTEN with',
     |      ' Weimer potential model')")
          write(6,"('(ctpoten is calculated from the Weimer',
     |      ' electric potential)')")
          call shutdown('ctpoten and Weimer') 
        endif
!
! Weimer non-imf data run:
        if (len_trim(imf_ncfile)==0) then
!
! User must provide bx,by,bz,swden,swvel,f107,f107a for non-IMF data run:
! (if power is not provided, it will be calculated from bzimf,swvel)
!
          if ((bximf==spval.and.ntimes_bximf==0).or.
     |        (byimf==spval.and.ntimes_byimf==0).or.
     |        (bzimf==spval.and.ntimes_bzimf==0)) then
            write(6,"(/,'>>> INPUT: bximf, byimf, and bzimf must be ',
     |        'provided for non-IMF run with Weimer potential model.')")
            call shutdown('IMF params')
          endif
          if ((swden==spval.and.ntimes_swden==0).or.
     |        (swvel==spval.and.ntimes_swvel==0)) then
            write(6,"(/,'>>> INPUT: swvel and swden must be provided',
     |        ' for non-IMF run with Weimer potential model.')")
            call shutdown('IMF params')
          endif
          if (len_trim(gpi_ncfile) <= 0.and.
     |      (f107==spval.or.f107a==spval)) then
            write(6,"(/,'>>> Weimer potential model without GPI data',
     |        ' must provide namelist f107,f107a')") 
            call shutdown('f107,f107a params')
          endif
!
! Weimer IMF data run:
        else ! imf data run
!
! At least one of the imf params must NOT be provided:
! (i.e., at least one parameter will come from the imf data file)
!
          if ((bximf /= spval.or.ntimes_bximf > 0).and.
     |        (byimf /= spval.or.ntimes_byimf > 0).and.
     |        (bzimf /= spval.or.ntimes_bzimf > 0).and.
     |        (swvel /= spval.or.ntimes_swvel > 0).and.
     |        (swden /= spval.or.ntimes_swden > 0)) then
            write(6,"(/,'>>> INPUT: At least one of bximf,byimf,',
     |        'bzimf,swvel or swden must NOT be provided for an ',
     |        'imf run.')")
            write(6,"('(i.e., at least one parameter must come',
     |        ' from the imf data file)')")
            call shutdown('IMF params')
          endif

        endif ! imf run
      endif ! weimer potential model
!
! 12/3/08 btf: User may set BY to test BY effect on Heelis (see aurora.F)
!
      if (potential_model(1:4)=='NONE' .and. byimf == spval) then
        write(6,"('Note input: Setting BY to 0 with no (NONE) ',
     |      'potential model.')")
        byimf = 0.
      endif
!
! Calendar must be advanced if using gpi or imf data:
      if (len_trim(gpi_ncfile) > 0) then
        if (calendar_advance <= 0) then
          write(6,"(/,'>>> INPUT: Model must advance in calendar',
     |      ' time if GPI database is to be used.')")
          write(6,"('  To make a GPI run, you must set ',
     |      'CALENDAR_ADVANCE = 1')")
          call shutdown('calendar_advance')
        endif
      endif
      if (len_trim(imf_ncfile) > 0) then
        if (calendar_advance <= 0) then
          write(6,"(/,'>>> INPUT: Model must advance in calendar',
     |      ' time if IMF database is to be used.')")
          write(6,"('  To make an IMF run, you must set ',
     |      'CALENDAR_ADVANCE = 1')")
          call shutdown('calendar_advance')
        endif
      endif
!
! KP/GPI_NCFILE and SUBAUR_DATA must set if SAPS is turned on
      if (saps) then
        if (kp==spval .and. all(kp_time==spval) .and.
     |    len_trim(gpi_ncfile)==0)
     |    call shutdown('KP/GPI_NCFILE must set if SAPS is TRUE')
        if (len_trim(subaur_data) == 0)
     |    call shutdown('SUBAUR_DATA must set if SAPS is TRUE')
      endif
!
! Report to stdout for debug: 
!     write(6,"(/,'inp_solar returning:')")
!     write(6,"('potential_model=',a)") trim(potential_model)
!     if (len_trim(gpi_ncfile) > 0) 
!    |  write(6,"('gpi_ncfile=',a)") trim(gpi_ncfile)
!     if (len_trim(imf_ncfile) > 0) 
!    |  write(6,"('imf_ncfile=',a)") trim(imf_ncfile)
!     write(6,"('power=',e12.4,' ctpoten=',e12.4)") power,ctpoten
!     write(6,"('f107 =',e12.4,' f107a  =',e12.4)") f107,f107a
!     write(6,"('bximf=',e12.4,' byimf  =',e12.4,' bzimf=',e12.4)") 
!    |  bximf,byimf,bzimf
!     write(6,"('swden=',e12.4,' swvel  =',e12.4)") swden,swvel

      end subroutine inp_solar
!-----------------------------------------------------------------------
      subroutine inp_lbc
!
! Validate lower boundary options:
!
      implicit none
      integer :: igswm, isaber, itidi, ihough, ictmt
!
      igswm = 0
      if (len_trim(gswm_mi_di_ncfile ) > 0.or.
     |    len_trim(gswm_mi_sdi_ncfile) > 0.or.
     |    len_trim(gswm_nm_di_ncfile ) > 0.or.
     |    len_trim(gswm_nm_sdi_ncfile) > 0) igswm = 1
      isaber = 0
      if (len_trim(saber_ncfile) > 0.) isaber = 1
      itidi = 0
      if (len_trim(tidi_ncfile) > 0.) itidi = 1
      ihough = 0
      if (any(tide2 /= 0).or.any(tide  /= 0.)) ihough = 1
      ictmt = 0
      if (len_trim(ctmt_ncfile) > 0.) ictmt = 1
!
! Hough-modes, gswm, saber/tidi, and ctmt are mutually exclusive: 
!
      if (igswm==1) then
        if (isaber==1.or.itidi==1.or.ihough==1.or.ictmt==1) then
          write(6,"('GSWM must be exclusive of SABER,TIDI,CTMT,HOUGH')")
          write(6,"('igswm=',i2,' isaber=',i2,' itidi=',i2,
     |      ' ictmt=',i2,' ihough=',i2)") igswm,isaber,itidi,ictmt,
     |      ihough
          call shutdown('inp_lbc')
        endif 
      endif
      if (ihough==1) then
        if (isaber==1.or.itidi==1.or.igswm==1.or.ictmt==1) then
          write(6,"('HOUGH must be exclusive of SABER,TIDI,GSWM,CTMT')")
          write(6,"('igswm=',i2,' isaber=',i2,' itidi=',i2,' ictmt=',i2,
     |      ' ihough=',i2)") igswm,isaber,itidi,ictmt,ihough
          call shutdown('inp_lbc')
        endif 
      endif
!
! saber and tidi can be specified separately or together,
! but either are exclusive of gswm and hough. 
      if (isaber==1.or.itidi==1) then
        if (igswm==1.or.ihough==1.or.ictmt==1) then
          write(6,"('SABER/TIDI must be exclusive of GSWM,HOUGH,CTMT')")
          write(6,"('igswm=',i2,' isaber=',i2,' itidi=',i2,' ictmt=',i2,
     |      ' ihough=',i2)") igswm,isaber,itidi,ihough
          call shutdown('inp_lbc')
        endif 
      endif
!
! Background lbc data (T,U,V,Z) is available only at 2.5-deg resolution:
!
      if (len_trim(bgrddata_ncfile) > 0.and.dlat==5.0) then
        write(6,"(/,'>>> Background lbc data files (BGRDDATA_NCFILE)',
     |    ' are available only at the 2.5-degree model resolution.')")
        call shutdown('BGRDDATA_NCFILE not allowed at 5-deg resolution')
      endif
!
! CTMT data is available only at 2.5-deg resolution:
!
      if (len_trim(ctmt_ncfile) > 0.and.dlat==5.0) then
        write(6,"(/,'>>> CTMT data are available only at the ',
     |    '2.5-degree model resolution.')")
        call shutdown('CTMT_NCFILE not allowed at 5-deg resolution')
      endif
!
! check for the compliance of nudging parameters
      if (count(len_trim(nudge_ncfile)>0) > 0) then
        if (nudge_refdate(1) == ispval) nudge_refdate(1) = start_year
        if (nudge_refdate(2) == ispval) nudge_refdate(2) = start_day
        if (any(nudge_sponge < 0))
     |    call shutdown('NUDGE_SPONGE must be non-negative')
        where (nudge_sponge == spval) nudge_sponge = 0
        if (any(nudge_delta <= 0))
     |    call shutdown('NUDGE_DELTA must be positive')
        where (nudge_delta == spval) nudge_delta = 1
        if (any(nudge_power <= 0))
     |    call shutdown('NUDGE_POWER must be positive')
        where (nudge_power == spval) nudge_power = 1
        if (nudge_alpha < 0)
     |    call shutdown('NUDGE_ALPHA must be non-negative')
        if (nudge_alpha == spval) nudge_alpha = 0
      else
        if (len_trim(nudge_ncpre)>0 .or. len_trim(nudge_ncpost)>0 .or.
     |    any(len_trim(nudge_flds)>0) .or.
     |    any(nudge_lbc) .or. any(nudge_f4d) .or.
     |    nudge_use_refdate .or. any(nudge_refdate/=ispval) .or.
     |    any(nudge_sponge/=spval) .or. any(nudge_delta/=spval) .or.
     |    any(nudge_power/=spval) .or. nudge_alpha/=spval)
     |    call shutdown('NUDGE_NCFILE must set if any of '//
     |    'NUDGE_NCPRE,NUDGE_NCPOST,NUDGE_FLDS,NUDGE_LBC,NUDGE_F4D,'//
     |    'NUDGE_USE_REFDATE,NUDGE_REFDATE,NUDGE_SPONGE,NUDGE_DELTA,'//
     |    'NUDGE_POWER,NUDGE_ALPHA is set')
      endif

      end subroutine inp_lbc
!-----------------------------------------------------------------------
      end module input_module<|MERGE_RESOLUTION|>--- conflicted
+++ resolved
@@ -7,7 +7,7 @@
 !
       use params_module,only: mxhvols,mxseries,mxseries_sech,mxfsech,
      |  nlat,nlon,nlev,glat1,dlat,glon1,dlon,tgcm_version,tgcm_name,
-     |  spval,ispval,nlonp4,mxind_time,nmlat,nmlonp1
+     |  spval,ispval,nlonp4,mxind_time,nmlat,nmlonp1,rp
       use mk_hvols,only: mkhvols
       implicit none
 !
@@ -62,7 +62,7 @@
      |  ntask_maglon,    ! number of tasks in mag longitude dimension (not namelist)
      |  calc_helium,     ! calculate helium if calc_helium=1, otherwise set he=0.
      |  electron_heating
-      real ::
+      real(rp) ::
      |  tide(10),        ! semidiurnal tide amplitudes and phases
      |  tide2(2),        ! diurnal tide amplitude and phase
      |  tide3m3(2),      ! 2-day wave amplitude and phase
@@ -71,19 +71,16 @@
      |  colfac,          ! collision factor
      |  joulefac,        ! joule heating factor (see sub qjoule_tn (qjoule.F))
      |  opdiffcap,       ! Maximum O+ diffusion (see sub rrk in oplus.F)
-<<<<<<< HEAD
-     |  zpslope,zptrans,te_cap,ti_cap
-=======
      |  opdiffrate,      ! vertical decaying rate of O+ diffusion cap
      |  opdifflev,       ! transition altitude of O+ diffusion cap
      |  opfloor,         ! minimum O+
      |  oprate,          ! vertical decaying rate of O+ floor
      |  oplev,           ! transition altitude of O+ floor
-     |  oplatwidth       ! latitude band to apply O+ floor
->>>>>>> 3bdca410
+     |  oplatwidth,      ! latitude band to apply O+ floor
+     |  te_cap,ti_cap
 !
 ! Input parameters that can be either constant or time-dependent:
-      real ::
+      real(rp) ::
      |  power,           ! hemispheric power (gw) (hpower on histories)
      |  ctpoten,         ! cross-cap potential (volts)
      |  bximf,           ! BX component of IMF
@@ -93,7 +90,7 @@
      |  swden,           ! Solar wind density in #/cm3
      |  al,              ! AL lower magnetic auroral activity index in nT
      |  kp               ! Kp index
-      real,dimension(5,mxind_time) :: power_time,ctpoten_time,
+      real(rp),dimension(5,mxind_time) :: power_time,ctpoten_time,
      |  bximf_time,byimf_time,bzimf_time,swvel_time,swden_time,al_time,
      |  kp_time,f107_time,f107a_time
       integer :: 
@@ -108,8 +105,8 @@
      |  oneway           ! logical to use oneway mix reader
 !
 ! Parameters as read from namelist:
-      real :: rd_power,rd_ctpoten,rd_f107,rd_f107a,rd_bximf,rd_byimf,
-     |  rd_bzimf,rd_swvel,rd_swden,rd_kp
+      real(rp) :: rd_power,rd_ctpoten,rd_f107,rd_f107a,rd_bximf,
+     |  rd_byimf,rd_bzimf,rd_swvel,rd_swden,rd_kp
 !
 ! If indices_interp==1, time-dependent indices (power_time, ctpoten_time, etc)
 ! will be interpolated to model time, otherwise they will change only
@@ -185,8 +182,8 @@
       logical,dimension(mxfsech) :: nudge_lbc,nudge_f4d
       logical :: nudge_use_refdate
       integer,dimension(2) :: nudge_refdate
-      real,dimension(2) :: nudge_sponge,nudge_delta,nudge_power
-      real :: nudge_alpha
+      real(rp),dimension(2) :: nudge_sponge,nudge_delta,nudge_power
+      real(rp) :: nudge_alpha
 !
 ! Namelist for read:
       namelist/tgcm_input/ 
@@ -209,11 +206,8 @@
      |  nudge_ncpre,nudge_ncfile,nudge_ncpost,nudge_flds,
      |  nudge_lbc,nudge_f4d,nudge_use_refdate,nudge_refdate,
      |  nudge_sponge,nudge_delta,nudge_power,nudge_alpha,
-<<<<<<< HEAD
-     |  zpslope,zptrans,te_cap,ti_cap
-=======
-     |  opdiffcap,opdiffrate,opdifflev,opfloor,oprate,oplev,oplatwidth
->>>>>>> 3bdca410
+     |  opdiffcap,opdiffrate,opdifflev,opfloor,oprate,oplev,oplatwidth,
+     |  te_cap,ti_cap
 !
 ! List of fields that are always written to secondary histories:
       character(len=16) :: secflds_mandatory(6) =
@@ -320,14 +314,8 @@
       colfac  = spval
       joulefac= spval
       calc_helium = ispval
-<<<<<<< HEAD
-      opdiffcap = spval
-      zpslope = 1
-      zptrans = 6
       te_cap = spval
       ti_cap = spval
-=======
->>>>>>> 3bdca410
       electron_heating = ispval
       enforce_n2 = .false.
       et = .false.
@@ -1890,7 +1878,7 @@
 ! Validate times and values in user provided time series.
 !
 ! Args:
-      real,intent(in) :: constant,timedep(5,mxtimes)
+      real(rp),intent(in) :: constant,timedep(5,mxtimes)
       integer,intent(in) :: mxtimes
       integer,intent(out) :: ntimes
       character(len=*),intent(in) :: name
