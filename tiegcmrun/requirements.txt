numpy
netCDF4
<<<<<<< HEAD
xarray
jinja2
=======
jinja2
xarray
>>>>>>> 4208aa59
<|MERGE_RESOLUTION|>--- conflicted
+++ resolved
@@ -1,9 +1,5 @@
 numpy
 netCDF4
-<<<<<<< HEAD
 xarray
 jinja2
-=======
-jinja2
-xarray
->>>>>>> 4208aa59
+xarray