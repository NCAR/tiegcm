<<<<<<< HEAD
# TEIGCM v3.0

### Documentation: [TIEGCM ReadtheDocs](https://tiegcm-docs.readthedocs.io/en/latest/) 

## Subdirectories and Descriptions

| Subdirectory   | Description           | Summary of Contents                                 |
|----------------|-----------------------|-----------------------------------------------------|
| scripts/       | Support scripts       | Job scripts, Make files, Utilities                  |
| src/           | Source code           | Source files *.F, *.F90, *.h                        |
| tiegcmrun/       | TIEGCM User Interface      | Python program for pre-processes, build routines and job execution               |
=======
# TIEGCM v3.0

Documentation: [TIEGCM ReadtheDocs](https://tiegcm-docs.readthedocs.io/en/latest/) 

## Code Structures

| Subdirectory | Description           | Summary of Contents                                                |
|--------------|-----------------------|--------------------------------------------------------------------|
| scripts/     | Support scripts       | Job scripts, Make files, Utilities                                 |
| src/         | Source code           | Source files *.F, *.F90, *.h                                       |
| tiegcmrun/   | TIEGCM User Interface | Python program for pre-processes, build routines and job execution |
>>>>>>> fbd1a9be

For a brief set of instructions to build the model and make a short default run, see [documentation](https://tiegcm-docs.readthedocs.io/en/latest/).

Please also see the main TGCM website: [TGCM Website](http://www.hao.ucar.edu/modeling/tgcm)

Additional data may be available on the HAO public FTP site: [HAO Public FTP Site](http://download.hao.ucar.edu/pub/tgcm)

<<<<<<< HEAD
User's Guide, Model Description, and Release documentation are available from the on [TIEGCM ReadtheDocs](https://tiegcm-docs.readthedocs.io/en/latest/)).


## Changes of the current version compared to public TIEGCM v2\.0 \(2016\):

- The job script is modified to support arbitrary combination of horizontal and vertical resolutions, change of magnetic grids is also supported\.
- The job script, defs\.h and initialization of some altitude\-dependent variables \(xfac/ar\_glbm/aureff/bdriz\) are rewritten to support the extension of the upper boundary\.
- The modeltime of input/output is set to 4 digits \(day/hour/minute/second\) instead of the old 3\-digit format \(day/hour/minute\) to allow a higher cadence\.
- The calculation of N2 mixing ratio, mean molecular mass and scale height is unified in the model to avoid recalculation\. Some artificial caps of N2 mixing ratio are removed\.
- Rewrite the Helium module and it is now included with in all resolutions \(default on\)\.
- The old Fourier filter is replaced with the new ring filter\.
- An additional input parameter NSTEP\_SUB is introduced to control the number of O\+ sub\-cyling\.
- NetCDF4 parallel IO is turned on to reduce the memory usage on root task\.
- ESMF calls are modified to ensure bit\-for\-bit reproducibility\.
- IGRF is updated to the newest version\.
- Magnetospheric coupling module is rewritten to support in-memory MPI data transfer\.
- Simplify the code by removing unused parameters/argmuments/variables in some functions\.
- Some MPI subroutines are rewritten to allow a speed boost\.
- dipmin is set to sin\(dlat\*2\*dtr\) instead of manual setup in different resolutions\.
- Some minor bug fixes\.

### Change of physics:
- Modified the coefficients of solar heating \(Astrid Maute\)\.
- Add a scaling factor in accounting for the height variation of equatorward electric field \(elam\) \(Astrid Maute\)\.
- Include the field\-aligned ion drag in the momentum equation \(Jiuhou Lei\)\.
- Change the parameterization scheme of electron heat flux \(fed\) near the equator in settei \(Tong Dang\)\.
- Use a sixth\-order polynomial for thermal electron heating efficiency \(Yihui Cai\)\.
- Electrojet turbulent heating, default off \(Jing Liu\)\.
- Empirical SAPS, default off \(Cheng Sheng\)\.
- Support eclipse solar EUV masking \(Tong Dang\)\.
- Support lower boundary forcing by external data \(SD nudging, Haonan Wu\)\.

### Utility Tools

#### TIEGCMrun
Tiegcmrun is a Python tool (/tiegcmrun directory) that is used to compile and execute tiegcm in an automated fashion. Tiegcmrun can be executed interactively on the command line. See example of usage under [QuickStart](https://tiegcm-docs.readthedocs.io/en/latest/tiegcm/quickstart.html).

#### [TIEGCMpy](https://tiegcmpy.readthedocs.io/en/latest/)
=======
User's Guide, Model Description, and Release documentation are available from the on [TIEGCM ReadtheDocs](https://tiegcm-docs.readthedocs.io/en/latest/).

For any questions or further information, please contact the discussion group email list at tgcmgroup@ucar.edu.

This is a summary of modifications made to the TIEGCM since the release of TIEGCM 2.0 (March 2016).

## New Features and Functional Changes

### Flexible Resolutions
The job script is modified to support arbitrary combinations of horizontal and vertical resolutions. Changes to magnetic grids are also supported.

### Extended Upper Boundary
Job script, defs.h, and initialization of some altitude-dependent variables (xfac, ar_glbm, aureff, bdriz) are rewritten to support the extension of the upper boundary.

### High Cadence Model Time
Model time for input/output is set to 4 digits (day/hour/minute/second) instead of the old 3-digit format (day/hour/minute) to allow higher cadence.

### Unified N2/MBAR/SCHT Calculations
The calculation of N2 mixing ratio, mean molecular mass, and scale height is unified to avoid recalculations. Some artificial caps on N2 mixing ratio are removed.

### Rewritten Helium Module
The Helium module is rewritten and now included with all resolutions (default on). In addition, Helium effects on heating rates, etc., are now accounted correctly throughout the code.

### Ring Filter
The old Fourier filter is replaced with a new ring filter.

### O+ Sub-Cycling
An additional input parameter NSTEP_SUB is introduced to control the number of O+ sub-cycling.

### NetCDF4 Parallel IO
NetCDF4 parallel IO is enabled to reduce memory usage on the root task.

### Bit-for-Bit Reproducibility
ESMF calls are modified to ensure bit-for-bit reproducibility.

### Updated IGRF
The geomagnetic field is updated to the latest International Geomagnetic Reference Field version.

### Rewritten Magnetospheric Coupling Module
The magnetospheric coupling module is rewritten to support in-memory MPI data transfer.

### Code Simplifications
Unused parameters, arguments, and variables are removed from some functions to simplify the code.

### MPI Subroutine Optimizations
Some MPI subroutines are rewritten for a speed boost.

### Consistent Dipmin Calculation
Dipmin is set to sin(dlat*2*dtr) instead of being manually set for different resolutions.

### Miscellaneous Bug Fixes
Various minor bug fixes.

## Changes in Physics

### Solar Heating Coefficients
Modified coefficients of solar heating (Astrid Maute).

### Height Variation of Equatorward Electric Field
A scaling factor is added to account for the height variation of the equatorward electric field (elam) (Astrid Maute).

### Field-Aligned Ion Drag
Field-aligned ion drag is included in the momentum equation (Jiuhou Lei).

### Collision Frequency
In lamdas.F, collision frequency calculation now include all ion species (O+, O2+, N+, N2+ and NO+) instead of only accounting for O+, O2+, and NO+ in previous versions (Haonan Wu).

### N(2D) Transport
Minor species solver now includes N(2D) which was assumed in (photo)-chemical equilibrium, this affects N chemistry at very high altitudes (z>7) (Haonan Wu).

### Electron Heat Flux Parameterization
The parameterization scheme of electron heat flux (fed) near the equator is changed in settei (Tong Dang, Wenbin Wang, Kevin Pham).

### O+ Number Flux Parameterization
The parameterization scheme of O+ (opflux) near the equator is changed in oplus (Haonan Wu, Wenbin Wang)

### Thermal Electron Heating Efficiency
A sixth-order polynomial is used for thermal electron heating efficiency (Yihui Cai).

### Electrojet Turbulent Heating
Electrojet turbulent heating is included, default off (Jing Liu).

### Empirical SAPS
Empirical SAPS is included, default off (Wenbin Wang).

### Eclipse Solar EUV Masking
Support for eclipse solar EUV masking is added (Tong Dang, Jiuhou Lei).

### Lower Boundary Forcing by External Data
Support for lower boundary forcing by external data (SD nudging) (Haonan Wu, Xian Lu).

## Utility Tools

### TIEGCMrun
Tiegcmrun is a Python tool (/tiegcmrun directory) that is used to compile and execute tiegcm in an automated fashion. Tiegcmrun can be executed interactively on the command line. See example of usage under [QuickStart](https://tiegcm-docs.readthedocs.io/en/latest/tiegcm/quickstart.html).

### [TIEGCMpy](https://tiegcmpy.readthedocs.io/en/latest/)
>>>>>>> fbd1a9be
Tiegcmpy is a Python tool ([Tiegcmpy github](https://github.com/NCAR/tiegcmpy)) that is used for post processing and data visualization of TIEGCM outputs. Tiegcmpy can be executed interactively on the command line or as an API in a python script. See example of usage [TIEGCMpy Docs](https://tiegcmpy.readthedocs.io/en/latest/).<|MERGE_RESOLUTION|>--- conflicted
+++ resolved
@@ -1,16 +1,3 @@
-<<<<<<< HEAD
-# TEIGCM v3.0
-
-### Documentation: [TIEGCM ReadtheDocs](https://tiegcm-docs.readthedocs.io/en/latest/) 
-
-## Subdirectories and Descriptions
-
-| Subdirectory   | Description           | Summary of Contents                                 |
-|----------------|-----------------------|-----------------------------------------------------|
-| scripts/       | Support scripts       | Job scripts, Make files, Utilities                  |
-| src/           | Source code           | Source files *.F, *.F90, *.h                        |
-| tiegcmrun/       | TIEGCM User Interface      | Python program for pre-processes, build routines and job execution               |
-=======
 # TIEGCM v3.0
 
 Documentation: [TIEGCM ReadtheDocs](https://tiegcm-docs.readthedocs.io/en/latest/) 
@@ -22,7 +9,6 @@
 | scripts/     | Support scripts       | Job scripts, Make files, Utilities                                 |
 | src/         | Source code           | Source files *.F, *.F90, *.h                                       |
 | tiegcmrun/   | TIEGCM User Interface | Python program for pre-processes, build routines and job execution |
->>>>>>> fbd1a9be
 
 For a brief set of instructions to build the model and make a short default run, see [documentation](https://tiegcm-docs.readthedocs.io/en/latest/).
 
@@ -30,46 +16,6 @@
 
 Additional data may be available on the HAO public FTP site: [HAO Public FTP Site](http://download.hao.ucar.edu/pub/tgcm)
 
-<<<<<<< HEAD
-User's Guide, Model Description, and Release documentation are available from the on [TIEGCM ReadtheDocs](https://tiegcm-docs.readthedocs.io/en/latest/)).
-
-
-## Changes of the current version compared to public TIEGCM v2\.0 \(2016\):
-
-- The job script is modified to support arbitrary combination of horizontal and vertical resolutions, change of magnetic grids is also supported\.
-- The job script, defs\.h and initialization of some altitude\-dependent variables \(xfac/ar\_glbm/aureff/bdriz\) are rewritten to support the extension of the upper boundary\.
-- The modeltime of input/output is set to 4 digits \(day/hour/minute/second\) instead of the old 3\-digit format \(day/hour/minute\) to allow a higher cadence\.
-- The calculation of N2 mixing ratio, mean molecular mass and scale height is unified in the model to avoid recalculation\. Some artificial caps of N2 mixing ratio are removed\.
-- Rewrite the Helium module and it is now included with in all resolutions \(default on\)\.
-- The old Fourier filter is replaced with the new ring filter\.
-- An additional input parameter NSTEP\_SUB is introduced to control the number of O\+ sub\-cyling\.
-- NetCDF4 parallel IO is turned on to reduce the memory usage on root task\.
-- ESMF calls are modified to ensure bit\-for\-bit reproducibility\.
-- IGRF is updated to the newest version\.
-- Magnetospheric coupling module is rewritten to support in-memory MPI data transfer\.
-- Simplify the code by removing unused parameters/argmuments/variables in some functions\.
-- Some MPI subroutines are rewritten to allow a speed boost\.
-- dipmin is set to sin\(dlat\*2\*dtr\) instead of manual setup in different resolutions\.
-- Some minor bug fixes\.
-
-### Change of physics:
-- Modified the coefficients of solar heating \(Astrid Maute\)\.
-- Add a scaling factor in accounting for the height variation of equatorward electric field \(elam\) \(Astrid Maute\)\.
-- Include the field\-aligned ion drag in the momentum equation \(Jiuhou Lei\)\.
-- Change the parameterization scheme of electron heat flux \(fed\) near the equator in settei \(Tong Dang\)\.
-- Use a sixth\-order polynomial for thermal electron heating efficiency \(Yihui Cai\)\.
-- Electrojet turbulent heating, default off \(Jing Liu\)\.
-- Empirical SAPS, default off \(Cheng Sheng\)\.
-- Support eclipse solar EUV masking \(Tong Dang\)\.
-- Support lower boundary forcing by external data \(SD nudging, Haonan Wu\)\.
-
-### Utility Tools
-
-#### TIEGCMrun
-Tiegcmrun is a Python tool (/tiegcmrun directory) that is used to compile and execute tiegcm in an automated fashion. Tiegcmrun can be executed interactively on the command line. See example of usage under [QuickStart](https://tiegcm-docs.readthedocs.io/en/latest/tiegcm/quickstart.html).
-
-#### [TIEGCMpy](https://tiegcmpy.readthedocs.io/en/latest/)
-=======
 User's Guide, Model Description, and Release documentation are available from the on [TIEGCM ReadtheDocs](https://tiegcm-docs.readthedocs.io/en/latest/).
 
 For any questions or further information, please contact the discussion group email list at tgcmgroup@ucar.edu.
@@ -167,5 +113,4 @@
 Tiegcmrun is a Python tool (/tiegcmrun directory) that is used to compile and execute tiegcm in an automated fashion. Tiegcmrun can be executed interactively on the command line. See example of usage under [QuickStart](https://tiegcm-docs.readthedocs.io/en/latest/tiegcm/quickstart.html).
 
 ### [TIEGCMpy](https://tiegcmpy.readthedocs.io/en/latest/)
->>>>>>> fbd1a9be
 Tiegcmpy is a Python tool ([Tiegcmpy github](https://github.com/NCAR/tiegcmpy)) that is used for post processing and data visualization of TIEGCM outputs. Tiegcmpy can be executed interactively on the command line or as an API in a python script. See example of usage [TIEGCMpy Docs](https://tiegcmpy.readthedocs.io/en/latest/).